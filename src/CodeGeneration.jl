--- conflicted
+++ resolved
@@ -3,18 +3,6 @@
 
 using  OrderedCollections: OrderedDict, OrderedSet
 using  DataFrames
-<<<<<<< HEAD
-import DifferentialEquations
-import TimerOutputs
-
-export SimulationModel, measurementToString, get_lastValue
-export positive, negative, previous, edge, after, reinit, pre
-export initial, terminal, isInitial, isTerminal, initLinearEquationsIteration!
-export get_xNames
-export registerExtraSimulateKeywordArguments
-export get_extraSimulateKeywordArgumentsDict
-=======
->>>>>>> 90ae2d5e
 
 #=
 fieldnames(typeof(integrator)) = (:sol, :u, :du, :k, :t, :dt, :f, :p, :uprev, :uprev2, :duprev, :tprev, :alg,
@@ -107,15 +95,9 @@
 =#
 
 const BasicSimulationKeywordArguments = OrderedSet{Symbol}(
-<<<<<<< HEAD
         [:merge, :tolerance, :startTime, :stopTime, :interval, :interp_points, :dtmax, :adaptive, :nlinearMinForDAE,
          :log, :logStates, :logEvents, :logTiming, :logParameters, :logEvaluatedParameters,
-         :requiredFinalStates, :requiredFinalStates_rtol, :useRecursiveFactorizationUptoSize])
-=======
-        [:merge, :tolerance, :startTime, :stopTime, :interval, :interp_points, :dtmax, :adaptive, :log, :logStates, :logEvents,
-         :logTiming, :logParameters, :logEvaluatedParameters, :requiredFinalStates, :requiredFinalStates_rtol, :requiredFinalStates_atol,
-         :useRecursiveFactorizationUptoSize])
->>>>>>> 90ae2d5e
+         :requiredFinalStates, :requiredFinalStates_rtol, :requiredFinalStates_atol, :useRecursiveFactorizationUptoSize])
 const RegisteredExtraSimulateKeywordArguments = OrderedSet{Symbol}()
 
 function registerExtraSimulateKeywordArguments(keys)::Nothing
@@ -162,22 +144,12 @@
     logEvaluatedParameters::Bool
     requiredFinalStates::Union{Missing, Vector{FloatType}}
     requiredFinalStates_rtol::Float64
-<<<<<<< HEAD
-=======
     requiredFinalStates_atol::Float64
->>>>>>> 90ae2d5e
     useRecursiveFactorizationUptoSize::Int
     extra_kwargs::OrderedDict{Symbol,Any}
 
     function SimulationOptions{FloatType,TimeType}(merge, errorMessagePrefix=""; kwargs...) where {FloatType,TimeType}
         success   = true
-<<<<<<< HEAD
-        #merge     = get(kwargs, :merge, NamedTuple())
-        tolerance = get(kwargs, :tolerance, 1e-6)
-        if tolerance <= 0.0
-            printstyled(errorMessagePrefix, "tolerance (= $(tolerance)) must be > 0\n\n", bold=true, color=:red)
-            success = false
-=======
         adaptive  = get(kwargs, :adaptive, true)
         tolerance = get(kwargs, :tolerance, max(100*eps(FloatType), 1e-6))
         if tolerance <= 0.0
@@ -187,7 +159,6 @@
             printstyled(errorMessagePrefix, "tolerance (= $(tolerance)) is too small for FloatType = $FloatType (eps(FloatType) = $(eps(FloatType))).\n" *
                                             "tolerance >= $(100*eps(FloatType)) required!\n\n", bold=true, color=:red)
             success = false
->>>>>>> 90ae2d5e
         end
         startTime   = convertTimeVariable(TimeType, get(kwargs, :startTime, 0.0) )
         rawStopTime = get(kwargs, :stopTime, startTime)
@@ -203,7 +174,6 @@
             # DifferentialEquations.jl crashes
             interp_points = 2
         end
-<<<<<<< HEAD
         nlinearMinForDAE = max(1, get(kwargs, :nlinearMinForDAE, 10))   # >= 10
         adaptive         = get(kwargs, :adaptive     , true)
         log              = get(kwargs, :log          , false)
@@ -211,23 +181,13 @@
         logEvents        = get(kwargs, :logEvents    , false)
         logTiming        = get(kwargs, :logTiming    , false)
         logParameters    = get(kwargs, :logParameters, false)
-=======
-        log           = get(kwargs, :log          , false)
-        logStates     = get(kwargs, :logStates    , false)
-        logEvents     = get(kwargs, :logEvents    , false)
-        logTiming     = get(kwargs, :logTiming    , false)
-        logParameters = get(kwargs, :logParameters, false)
->>>>>>> 90ae2d5e
         logEvaluatedParameters   = get(kwargs, :logEvaluatedParameters  , false)
         requiredFinalStates      = get(kwargs, :requiredFinalStates     , missing)
         if isnothing(requiredFinalStates)
             requiredFinalStates = missing
         end
         requiredFinalStates_rtol = get(kwargs, :requiredFinalStates_rtol, 1e-3)
-<<<<<<< HEAD
-=======
         requiredFinalStates_atol = get(kwargs, :requiredFinalStates_atol, 0.0)
->>>>>>> 90ae2d5e
         useRecursiveFactorizationUptoSize = get(kwargs, :useRecursiveFactorizationUptoSize, 0)
         extra_kwargs = OrderedDict{Symbol,Any}()
         for option in kwargs
@@ -244,13 +204,8 @@
 
 #        obj = new(isnothing(merge) ? NamedTuple() : merge, tolerance, startTime, stopTime, interval, desiredResultTimeUnit, interp_points,
         obj = new(ismissing(merge) ? OrderedDict{Symbol,Any}() : merge, tolerance, startTime, stopTime, interval, desiredResultTimeUnit, interp_points,
-<<<<<<< HEAD
                   dtmax, adaptive, nlinearMinForDAE, log, logStates, logEvents, logTiming, logParameters, logEvaluatedParameters,
-                  requiredFinalStates, requiredFinalStates_rtol, useRecursiveFactorizationUptoSize, extra_kwargs)
-=======
-                  dtmax, adaptive, log, logStates, logEvents, logTiming, logParameters, logEvaluatedParameters,
                   requiredFinalStates, requiredFinalStates_rtol, requiredFinalStates_atol, useRecursiveFactorizationUptoSize, extra_kwargs)
->>>>>>> 90ae2d5e
         return success ? obj : nothing
     end
 
@@ -333,13 +288,8 @@
     eventHandler::EventHandler{FloatType,TimeType}
     vSolvedWithInitValuesAndUnit::OrderedDict{String,Any}   # Dictionary of (names, init values with units) for all explicitly solved variables with init-values defined
 
-<<<<<<< HEAD
-    parameters::ParType
-    evaluatedParameters::EvaluatedParType
-=======
     parameters::OrderedDict{Symbol,Any}
     evaluatedParameters::OrderedDict{Symbol,Any}
->>>>>>> 90ae2d5e
     previous::AbstractVector                # previous[i] is the value of previous(...., i)
     nextPrevious::AbstractVector            # nextPrevious[i] is the current value of the variable identified by previous(...., i)
     previous_names::Vector{String}          # previous_names[i] is the name of previous-variable i
@@ -357,12 +307,9 @@
 
     separateObjects::OrderedDict{Int,Any}   # Dictionary of separate objects
     isInitial::Bool
-<<<<<<< HEAD
     solve_leq::Bool                         # = true, if linear equations 0 = A*x-b shall be solved
                                             # = false, if leq.x is provided by DAE solver and leq.residuals is used by the DAE solver.
     odeMode::Bool                           # = false: copy der(x) into linear equation systems that have leq.odeMode=false and do not solve these equation systems
-=======
->>>>>>> 90ae2d5e
     storeResult::Bool
     time::TimeType
     nGetDerivatives::Int                        # Number of getDerivatives! calls
@@ -373,14 +320,10 @@
     der_x::Vector{FloatType}                    # Derivatives of states x or x_init
     odeIntegrator::Bool                         # = true , if ODE integrator used
                                                 # = false, if DAE integrator used
-<<<<<<< HEAD
+  
     daeCopyInfo::Vector{LinearEquationsCopyInfoForDAEMode}  # Info to efficiently copy between DAE and linear equation systems
-    algorithmType::Union{DataType,Missing}      # Type of integration algorithm (used in default-heading of plot)
+    algorithmName::Union{String,Missing}        # Name of integration algorithm as string (used in default-heading of plot)
     addEventPointsDueToDEBug::Bool              # = true, if event points are explicitly stored for Sundials integrators, due to bug in DifferentialEquations
-=======
-    algorithmName::Union{String,Missing}        # Name of integration algorithm as string (used in default-heading of plot)
-    addEventPointsDueToDEBug::Bool              # = true, if event points are explicitly stored for CVODE_BDF, due to bug in DifferentialEquations
->>>>>>> 90ae2d5e
                                                 #         (https://github.com/SciML/Sundials.jl/issues/309)
     result_info::OrderedDict{String,ResultInfo} # key  : Full path name of result variables
                                                 # value: Storage location and index into the storage.
@@ -393,11 +336,7 @@
     unitless::Bool                              # = true, if simulation is performed without units.
 
 
-<<<<<<< HEAD
-    function SimulationModel{FloatType,ParType,EvaluatedParType,TimeType}(modelModule, modelName, getDerivatives!, equationInfo, x_startValues,
-=======
-    function SimulationModel{FloatType,TimeType}(modelModule, modelFile, modelName, getDerivatives!, equationInfo, x_startValues,
->>>>>>> 90ae2d5e
+    function SimulationModel{FloatType,TimeType}(modelModule, modelName, getDerivatives!, equationInfo, x_startValues,
                                         previousVars, preVars, holdVars,
                                         parameterDefinition, variableNames;
                                         unitless=true,
@@ -406,14 +345,7 @@
                                         vSolvedWithInitValuesAndUnit::AbstractDict = OrderedDict{String,Any}(),
                                         vEliminated::Vector{Int} = Int[],
                                         vProperty::Vector{Int}   = Int[],
-<<<<<<< HEAD
-                                        var_name::Function       = v -> nothing) where {FloatType,ParType,EvaluatedParType,TimeType}
-=======
                                         var_name::Function       = v -> nothing) where {FloatType,TimeType}
-        # Build dictionary of x_names and set start indices of x-vector
-        ModiaBase.updateEquationInfo!(equationInfo)
-
->>>>>>> 90ae2d5e
         # Construct result dictionary
         result_info = OrderedDict{String, ResultInfo}()
         vSolvedWithInitValuesAndUnit2 = OrderedDict{String,Any}( [(string(key),vSolvedWithInitValuesAndUnit[key]) for key in keys(vSolvedWithInitValuesAndUnit)] )
@@ -465,19 +397,10 @@
         #parameterValues = [eval(p) for p in values(parameters)]
         #@show typeof(parameterValues)
         #@show parameterValues
-<<<<<<< HEAD
-        parameters::ParType = deepcopy(parameterDefinition)
+        parameters = deepcopy(parameterDefinition)
 
         # Determine x_start and previous values
-        evaluatedParameters = propagateEvaluateAndInstantiate!(modelModule, parameters, ParType, equationInfo, previous_dict, previous, pre_dict, pre, hold_dict, hold)
-=======
-        parameters = deepcopy(parameterDefinition[:_p])
-
-        # Determine x_start and previous values
-        nx = equationInfo.nx
-        x_start = zeros(FloatType,nx)
-        evaluatedParameters = propagateEvaluateAndInstantiate!(modelModule, parameters, equationInfo, x_start, previous_dict, previous, pre_dict, pre, hold_dict, hold)
->>>>>>> 90ae2d5e
+        evaluatedParameters = propagateEvaluateAndInstantiate!(modelModule, parameters, equationInfo, previous_dict, previous, pre_dict, pre, hold_dict, hold)
         if isnothing(evaluatedParameters)
             return nothing
         end
@@ -486,12 +409,9 @@
         nextPrevious = deepcopy(previous)
         nextPre      = deepcopy(pre)
         nextHold     = deepcopy(hold)
-<<<<<<< HEAD
         
         # Provide storage for x_vec
         x_vec = [zeros(FloatType, equationInfo.x_info[i].length) for i in equationInfo.nxFixedLength+1:length(equationInfo.x_info)]
-=======
->>>>>>> 90ae2d5e
 
         # Construct data structure for linear equations
         linearEquations = ModiaBase.LinearEquations{FloatType}[]
@@ -511,33 +431,19 @@
         nGetDerivatives = 0
         nf = 0
 
-<<<<<<< HEAD
         new(modelModule, modelName, TimerOutputs.TimerOutput(), SimulationOptions{FloatType,TimeType}(), getDerivatives!,
-=======
-        new(modelModule, modelFile, modelName, TimerOutputs.TimerOutput(), SimulationOptions{FloatType,TimeType}(), getDerivatives!,
->>>>>>> 90ae2d5e
             equationInfo, linearEquations, eventHandler,
             vSolvedWithInitValuesAndUnit2, parameters, evaluatedParameters,
             previous, nextPrevious, previous_names, previous_dict,
             pre, nextPre, pre_names, pre_dict,
             hold, nextHold, hold_names, hold_dict,
-<<<<<<< HEAD
             separateObjects, isInitial, solve_leq, true, storeResult, convert(TimeType, 0), nGetDerivatives, nf,
             x_vec, x_start, zeros(FloatType,nx), zeros(FloatType,nx), true, LinearEquationsCopyInfoForDAEMode[],
             missing, false, result_info, Tuple[], missing, Vector{FloatType}[], false, unitless)
     end
 
 
-    function SimulationModel{FloatType,ParType,EvaluatedParType,TimeType}(m::SimulationModel) where {FloatType,ParType,EvaluatedParType,TimeType}
-=======
-            separateObjects, isInitial, storeResult, convert(TimeType, 0), nGetDerivatives, nf,
-            x_start, zeros(FloatType,nx), zeros(FloatType,nx), true, missing, false,
-            result_info, Tuple[], missing, Vector{FloatType}[], false, unitless)
-    end
-
-
     function SimulationModel{FloatType,TimeType}(m::SimulationModel) where {FloatType,TimeType}
->>>>>>> 90ae2d5e
         # Construct data structure for linear equations
         linearEquations = ModiaBase.LinearEquations{FloatType}[]
         for leq in m.equationInfo.linearEquations
@@ -557,51 +463,24 @@
         nf = 0
         nx = m.equationInfo.nx
 
-<<<<<<< HEAD
          new(m.modelModule, m.modelName, TimerOutputs.TimerOutput(), m.options, m.getDerivatives!, m.equationInfo, linearEquations,
-=======
-         new(m.modelModule, m.modelFile, m.modelName, TimerOutputs.TimerOutput(), m.options, m.getDerivatives!, m.equationInfo, linearEquations,
->>>>>>> 90ae2d5e
             eventHandler,
             m.vSolvedWithInitValuesAndUnit, deepcopy(m.parameters), deepcopy(m.evaluatedParameters),
             deepcopy(m.previous), deepcopy(m.nextPrevious), m.previous_names, m.previous_dict,
             deepcopy(m.pre), deepcopy(m.nextPre), m.pre_names, m.pre_dict,
             deepcopy(m.hold), deepcopy(m.nextHold), m.hold_names, m.hold_dict,
-<<<<<<< HEAD
             separateObjects, isInitial, solve_leq, true, storeResult, convert(TimeType, 0), nGetDerivatives, nf, deepcopy(m.x_vec),
             convert(Vector{FloatType}, m.x_start), zeros(FloatType,nx), zeros(FloatType,nx), true, LinearEquationsCopyInfoForDAEMode[],
             missing, false, m.result_info, Tuple[], missing, Vector{FloatType}[], false, m.unitless)
-=======
-            separateObjects, isInitial, storeResult, convert(TimeType, 0), nGetDerivatives, nf,
-            convert(Vector{FloatType}, m.x_start), zeros(FloatType,nx), zeros(FloatType,nx), true, missing, false,
-            m.result_info, Tuple[], missing, Vector{FloatType}[], false, m.unitless)
->>>>>>> 90ae2d5e
     end
 end
 
 # Default constructors
-<<<<<<< HEAD
-#=
-SimulationModel(args...; kwargs...) = SimulationModel{Float64,NamedTupe,NamedTuple,Float64}(args...; kwargs...)
-
-SimulationModel{FloatType}(args...; kwargs...) where {FloatType} = SimulationModel{FloatType,NamedTuple,NamedTuple,FloatType}(args...; kwargs...)
-SimulationModel{Measurements.Measurement{T}}(args...; kwargs...) where {T} = SimulationModel{Measurements.Measurement{T},NamedTuple,NamedTuple,T}(args...; kwargs...)
-SimulationModel{MonteCarloMeasurements.Particles{T,N}}(args...; kwargs...) where {T,N} = SimulationModel{MonteCarloMeasurements.Particles{T,N},NamedTuple,NamedTuple,T}(args...; kwargs...)
-SimulationModel{MonteCarloMeasurements.StaticParticles{T,N}}(args...; kwargs...) where {T,N} = SimulationModel{MonteCarloMeasurements.StaticParticles{T,N},NamedTuple,NamedTuple,T}(args...; kwargs...)
-=#
-SimulationModel{FloatType}(args...; kwargs...) where {FloatType} = SimulationModel{FloatType,OrderedDict,OrderedDict,FloatType}(args...; kwargs...)
-
-SimulationModel{FloatType,ParType}(args...; kwargs...) where {FloatType,ParType} = SimulationModel{FloatType,ParType,ParType,FloatType}(args...; kwargs...)
-SimulationModel{Measurements.Measurement{T},ParType}(args...; kwargs...) where {T,ParType} = SimulationModel{Measurements.Measurement{T},ParType,ParType,T}(args...; kwargs...)
-SimulationModel{MonteCarloMeasurements.Particles{T,N},ParType}(args...; kwargs...) where {T,N,ParType} = SimulationModel{MonteCarloMeasurements.Particles{T,N},ParType,ParType,T}(args...; kwargs...)
-SimulationModel{MonteCarloMeasurements.StaticParticles{T,N},ParType}(args...; kwargs...) where {T,N,ParType} = SimulationModel{MonteCarloMeasurements.StaticParticles{T,N},ParType,ParType,T}(args...; kwargs...)
-=======
 SimulationModel{FloatType}(args...; kwargs...) where {FloatType} = SimulationModel{FloatType,FloatType}(args...; kwargs...)
 
 SimulationModel{Measurements.Measurement{T},}(args...; kwargs...) where {T} = SimulationModel{Measurements.Measurement{T},T}(args...; kwargs...)
 SimulationModel{MonteCarloMeasurements.Particles{T,N}}(args...; kwargs...) where {T,N,} = SimulationModel{MonteCarloMeasurements.Particles{T,N},T}(args...; kwargs...)
 SimulationModel{MonteCarloMeasurements.StaticParticles{T,N}}(args...; kwargs...) where {T,N} = SimulationModel{MonteCarloMeasurements.StaticParticles{T,N},T}(args...; kwargs...)
->>>>>>> 90ae2d5e
 
 timeType(m::SimulationModel{FloatType,TimeType}) where {FloatType,TimeType} = TimeType
 
@@ -948,11 +827,7 @@
     while !success && iter <= iter_max
         iter += 1
         #Base.invokelatest(m.getDerivatives!, m.der_x, x, m, t_event)
-<<<<<<< HEAD
         invokelatest_getDerivatives_without_der_x!(x, m, t_event)
-=======
-        invokelatest_getDerivatives!(m.der_x, x, m, t_event)
->>>>>>> 90ae2d5e
         success = terminateEventIteration!(m)
 
         if eh.firstEventIterationDirectlyAfterInitial
@@ -1059,11 +934,7 @@
 
 At an event instant, set the next time event to `nextEventTime`.
 """
-<<<<<<< HEAD
-setNextEvent!(m::SimulationModel{FloatType,ParType,EvaluatedParType,TimeType}, nextEventTime) where {FloatType,ParType,EvaluatedParType,TimeType} =
-=======
 setNextEvent!(m::SimulationModel{FloatType,TimeType}, nextEventTime) where {FloatType,TimeType} =
->>>>>>> 90ae2d5e
         setNextEvent!(m.eventHandler, convert(TimeType,nextEventTime))
 
 
@@ -1150,8 +1021,7 @@
     emptyResult!(m)
     eh = m.eventHandler
     reinitEventHandler(eh, m.options.stopTime, m.options.logEvents)
-
-<<<<<<< HEAD
+  
 	# Apply updates from merge Map and propagate/instantiate/evaluate the resulting evaluatedParameters
     if !isnothing(m.options.merge)
         m.parameters = mergeModels(m.parameters, m.options.merge)
@@ -1175,20 +1045,6 @@
     # Initialize auxiliary arrays for event iteration
     m.x_init .= 0
     m.der_x  .= 0    
-=======
-    # Initialize auxiliary arrays for event iteration
-    m.x_init .= 0
-    m.der_x  .= 0
-
-	# Apply updates from merge Map and propagate/instantiate/evaluate the resulting evaluatedParameters
-    if !isnothing(m.options.merge)
-        m.parameters = mergeModels(m.parameters, m.options.merge)
-        m.evaluatedParameters = propagateEvaluateAndInstantiate!(m.modelModule, m.parameters, m.equationInfo, m.x_start, m.previous_dict, m.previous, m.pre_dict, m.pre, m.hold_dict, m.hold)
-        if isnothing(m.evaluatedParameters)
-            return false
-        end
-    end
->>>>>>> 90ae2d5e
 
     # Re-initialize dictionary of separate objects
     empty!(m.separateObjects)
@@ -1319,7 +1175,6 @@
     m = integrator.p
     m.storeResult = true
     #println("... Store result at time = $t")
-<<<<<<< HEAD
     if m.odeMode
         invokelatest_getDerivatives_without_der_x!(x, m, t)
     else
@@ -1340,9 +1195,6 @@
         invokelatest_getDerivatives_without_der_x!(x, m, t)
         m.solve_leq = true
     end
-=======
-    invokelatest_getDerivatives!(m.der_x, x, m, t)
->>>>>>> 90ae2d5e
     m.storeResult = false
     if !m.success
         m.result_x = integrator.sol
@@ -1788,7 +1640,6 @@
         push!(code_pre, :( _m.nextPre[$i] = $preName ))
     end
 
-<<<<<<< HEAD
     # Code for deepcopy of vectors with pre-allocated memory
     code_copy = Expr[]
     for leq_tuple in equationInfo.linearEquations
@@ -1798,8 +1649,6 @@
         end
     end
 
-=======
->>>>>>> 90ae2d5e
     # Generate code of the function
     code = quote
                 function $functionName(_x, _m, _time)::Nothing
