"""
Modia module for executing a model including code generation and calling DAE solver.

* Original developer: Toivo Henningsson, Lund
* Developer: Hilding Elmqvist, Mogram AB
* Copyright (c) 2016-2018: Hilding Elmqvist, Toivo Henningsson, Martin Otter
* License: MIT (expat)

"""
module Execution
export simulate_ida
export setOptions
using Sundials
using Base.Meta: quot, isexpr
using DataStructures: OrderedDict

@static if VERSION < v"0.7.0-DEV.2005"
    evaluate(m, x) = eval(m, x)
else
    using LinearAlgebra
    using SparseArrays
    using Dates
    evaluate(m, x) = Core.eval(m, x)
end

import ..Instantiation: Symbolic, Der, Instance, AbstractDict, VariableDict, Variable, Nothing, time_symbol, simulationModel_symbol, vars_of, check_start, GetField, This, time_global, simulationModel_global, eqs_of, get_start, get_dims, model_name_of, operator_table, prettyPrint
import ..Instantiation: Variability, constant, parameter, discrete, continuous

import ModiaMath #0.7
using Unitful
using ..ModiaLogging

const PrintJSONsolved = false 
const showCode = false        # Show the code for initialization and residual calculations
const logComputations = false # Insert logging of variable values in the code
const callF = false
const showJacobian = false
const MODULES = Module[]


global logTiming               # Show timing for each major task, simulate twice to see effect of compilation time.
global storeEliminated
global handleImpulses
const MOD = Module()
@show MOD

function setOptions(options) 
    global storeEliminated = true
    if haskey(options, :storeEliminated)
        global storeEliminated = options[:storeEliminated]
        @show storeEliminated
    end

    global handleImpulses = false
    if haskey(options, :handleImpulses)
        global handleImpulses = options[:handleImpulses]
        @show handleImpulses
    end

    global logTiming = false
    if haskey(options, :logTiming)
        global logTiming = options[:logTiming]
        @show logTiming
    end
end

# ----------------------------------

function split_variables(src::VariableDict)
    params, vars = VariableDict(), VariableDict()
    for (name, var) in src
        if !isa(var, Instance) && (!isa(var, Variable) || var.variability <= parameter)
            params[name] = var
        else                                                   
            vars[name] = var
        end
    end
    (params, vars)
end

# Substitution of variable names for vector elements, e.g. z => x[3]
const Subs = Dict{Symbolic,Any}

subs(s::Subs, ex, complete::Bool) = get(s, ex, ex)
function subs(s::Subs, ex::Symbolic, complete::Bool)
        if haskey(s, ex);  s[ex]
            elseif complete;   ModiaLogging.increaseLogCategory(:NoSubstitution); error("No substitution provided for: ", ex)
        else               ex
    end
end

function subs(s::Subs, ex::Expr, complete::Bool)
    if isexpr(ex, :quote)
        ex
    else
        Expr(ex.head, [subs(s, arg, complete) for arg in ex.args]...)
    end
end

subs(s::Subs, ex) = subs(s, ex, false)

get_value(v::Variable) = v.value
get_value(x) = x

code_reshape(ex, dims::Int...) = :( $(quot(reshape))($ex, $dims) )

code_state_read(x::Symbol, k::Int) = :($x[$k])
code_state_read(x::Symbol, k::Int, size::Int) = :($x[$k:$(k + size - 1)])
code_state_read(x::Symbol, k::Int, dims::Int...) = code_reshape(code_state_read(x, k, prod(dims)), dims...)

get_name(g::GetField) = (@assert g.base == This(); g.name)

mark_solved_eq(ex, solved::Bool) = error("Only support = and := equations, got ", ex)

function mark_solved_eq(ex::Expr, solved::Bool)
        if isexpr(ex, [:(=), :(:=)], 2);  Expr(solved ? :(:=) : :(=), ex.args...)
        else                              error("Only support = and := equations, got ", ex)
    end
end

mark_solved_equations(eqs::Vector, solved::Vector{Bool}) = [mark_solved_eq(eq, sol) for (eq, sol) in zip(eqs, solved)]

find_diffstates!(d::Set{Symbolic}, ex) = nothing
find_diffstates!(d::Set{Symbolic}, der::Der) = (push!(d, der.base); nothing)
function find_diffstates!(d::Set{Symbolic}, ex::Expr)
    if !isexpr(ex, :quote)
        for arg in ex.args
            find_diffstates!(d, arg)
        end
    end
    nothing
end

function code_eliminated_func(fname, unpack, eliminated_computations, vars, x::Symbol, der_x::Symbol)
    @gensym xs der_xs results ts k
    fname = Symbol(fname)

    alloc_eliminated = []
    push_eliminated = []

    for computation in eliminated_computations
        name = (computation::Expr).args[1]::Symbol
        res_name = gensym(string(name, "_results"))

        var = vars[name]
        T, dims = var.typ, get_dims(var)
        # if T == A; T = Float64; end
        # if T != Any || T != Float64; T = Any; end  # Hack to handle units
        if typeof(T) <: Unitful.Unitlike; T = Float64; end # To handle units
        # @show T, string(var)
        
        if !isempty(dims);  T = Array{T,length(dims)};  end

        @static if VERSION < v"0.7.0-DEV.2005"
            push!(alloc_eliminated, :($res_name = $results[$(string(name))] = Vector{$(quot(T))}(0)))
        else
            push!(alloc_eliminated, :($res_name = $results[$(string(name))] = Vector{$(quot(T))}(undef, 0)))
        end
        push!(push_eliminated,  :($(quot(push!))($res_name, $name)))
    end
    # @show eliminated_computations
    # @show push_eliminated
    
    eliminated_code = quote
        function $(fname)($results, $ts, $xs, $der_xs)
            $(alloc_eliminated...)
            for ($k, $time_symbol) in enumerate($ts)
#                $x = $(quot(vec))($xs[$k, :])
                # For 0.7:
                $x = $xs[$k, :]
#                $der_x = $(quot(vec))($der_xs[$k, :])
                $der_x = $der_xs[$k, :]
                $(unpack...)
                $(eliminated_computations...)
                $(push_eliminated...)
            end
            nothing
        end
    end

    if showCode
        @show eliminated_code
    end

    eliminated_code
end

der_name_of(name::Symbol) = Symbol("der(", name, ")")

function store_eliminated!(results::Vector{Vector}, k::Int, result)
    dest = results[k]
    if !isa(result, eltype(dest))
        T = promote_type(eltype(dest), typeof(result))
        dest = results[k] = Vector{T}(dest)
    end
    push!(dest, result)
end

function substituteExpr(ex, equations, s)
    if true # Check expression
        for eq in equations
            if isexpr(eq, :(:=), 2)
                # lhs_name, rhs = get_name(eq.args[1]), subs(s, eq.args[2], true)
                if ex == eq.args[1]
                    ex = eq.args[2]
                    break
                end
            end            
        end
    end
    cond = subs(s, ex, true)
    evalCond = eval(cond)
    return evalCond
end

global oldCond = false
global F_Dict = Dict()

struct Eval{F}
    f::F
end
(m::Eval)(x...) = eval(m.f)(x...)


@static if VERSION < v"0.7.0-DEV.2005"
    const letArgs = 1
else
    const letArgs = 2
end      
      
function prepare_ida(instance::Instance, first_F_args, initial_bindings::AbstractDict{Symbol,Any}; store_eliminated=false, need_eliminated_f=false)
    proceed = zeros(Bool, 1)
    global F_Dict

    params, vars = split_variables(vars_of(instance))
    for (name, var) in vars
        check_start(var, name)
    end

    s = Subs()
    for (k, (name, var)) in enumerate(vars)
        s[GetField(This(), name)] = name
        s[Der(GetField(This(), name))] = der_name_of(name)
    end

    for (name, var) in params
        s[GetField(This(), name)] = get_value(var)
    end

    s[time_global] = time_symbol
    s[simulationModel_global] = simulationModel_symbol

    computations = []
    # push!(computations, :(if ModiaMath.ModiaToModiaMath.isPreInitial($simulationModel_symbol)
    # $simulationModel_symbol.store = Synchronous.Store()
    # end))
    if logComputations
        push!(computations, :(if !$proceed[1]; println("\nCOMPUTATIONS") end))
        # push!(computations, :(@show $simulationModel_symbol))
    end
    eliminated_computations = []

    residuals = Symbol[]
    eliminated = Symbol[]
    states = copy(vars)

    function getType(vars, v)
        vars[v].typ
    end

    modeConditions = []
    for eq in eqs_of(instance)
        if isexpr(eq, :(:=), 2)
            lhs_name, rhs = get_name(eq.args[1]), subs(s, eq.args[2], true)

            @assert haskey(states, lhs_name)
            delete!(states, lhs_name)
            T = getType(vars, lhs_name)
            ex = :($lhs_name = $rhs)
            # ex = :($lhs_name::$T = $rhs)
            push!(computations, ex)
            if logComputations
                push!(computations, :(if !$proceed[1]; @show $lhs_name end))
            end
            push!(eliminated_computations, ex)
            push!(eliminated, lhs_name)
        elseif isexpr(eq, :(=), 2)
            eq = subs(s, eq, true)
            lhs, rhs = eq.args
            residual = gensym("residual")
            push!(residuals, residual)
            push!(computations, :($residual = $rhs - $lhs))
            # push!(computations, :($residual = Unitful.ustrip($rhs - $lhs)) )  # need using Unitful in function
            if logComputations
                push!(computations, :(if !$proceed[1]; @show $residual end))
            end

        else # conditional equations
            time = initial_bindings[time_symbol]
            s[time_global] = time
            condExpr = eq.args[1]
            evalCond = substituteExpr(condExpr, eqs_of(instance), s)
            push!(modeConditions, evalCond)
            if time == 0.0
                println("Mode condition: ", prettyPrint(condExpr), " is $evalCond at time=$time")
                oldCond = evalCond
            end

            global oldCond
            if evalCond != oldCond
                println("Mode change: ", prettyPrint(condExpr), " became ", evalCond, " at time ", time)
            end
            oldCond = evalCond

            e = if evalCond; eq.args[2] else eq.args[3] end
            e = subs(s, e, true)

            eblock = e.args

            for ei in eblock
                if ei != nothing
                    lhs, rhs = ei.args
                    residual = gensym("residual")
                    push!(residuals, residual)
                    push!(computations, :($residual = $rhs - $lhs))
                    if logComputations
                        push!(computations, :(if !$proceed[1]; @show $residual end))
                    end
                end
            end
                        
            # error("Unsupported equation type: ", eq)
        end
    end

    d = Set{Symbolic}()
    for eq in eqs_of(instance);  find_diffstates!(d, eq);  end

    x0 = Float64[]
    diffstates = Bool[]
    for (name, var) in states
        is_diffstate = GetField(This(), name) in d
        s = get_start(var)
        if isa(s, AbstractArray)
            append!(x0, vec(s))   
            # @show name, vec(s)            
            append!(diffstates, fill(is_diffstate, length(s)))
        else
            push!(x0, s)
            # push!(x0, ustrip(s))
            # @show name, s  
            push!(diffstates, is_diffstate)
        end
    end
    # @show x0 size(x0)
    # @show diffstates
    #=
    println("State vector allocation:")
    i = 0
    for ((name, var), offset) in zip(states, state_offsets)
        der_name = der_name_of(name)
        print("$name = x[$offset]")
        i += 1
        if diffstates[i]
          println("   $der_name = der_x[$offset]")
        else
          println()
        end
    end
    =#    

    # Create mapping between states and state vector
    state_sizes = [prod(get_dims(var)) for var in values(states)]
    state_offsets = cumsum(vcat([1], state_sizes[1:end - 1]))

    if state_sizes != Any[]
        state_size = sum(state_sizes)
    else
        state_size = 0
    end

    if state_size > 0
        ModiaLogging.increaseLogCategory(:DynamicModel)
    else
        ModiaLogging.increaseLogCategory(:StaticModel)
    end

    loglnModia("statesize = ", state_size)
    
    # if ! haskey(F_Dict, modeConditions)

    @gensym x der_x r
    unpack = []

    if logComputations
        push!(unpack, :(
          if !$proceed[1]; 
            println("Press enter to continue, q to stop, p to proceed: "); l = readline(STDIN); if l != "" && l[1] == 'q'; error("quit") elseif l != "" && l[1] == 'p'; $proceed[1] = true end
        end))
        push!(unpack, :(if !$proceed[1]; println("\nUnpack:") end))
    end
      
    # println("State vector allocation:")
    initials = [] 
    i = 1
    for ((name, var), offset) in zip(states, state_offsets)
        der_name = der_name_of(name)
          
        if true # diffstates[i]  # Wonder about reason???
            push!(unpack, :(global $name = $(code_state_read(x, offset, get_dims(var)...))))
            push!(unpack, :($der_name = $(code_state_read(der_x, offset, get_dims(var)...))))
        else
            push!(unpack, :(global $name = $(code_state_read(der_x, offset, get_dims(var)...))))
        end      
        i += prod(get_dims(var))        
        if logComputations
            push!(unpack, :(if !$proceed[1]; @show $name, $der_name end))
        end
        push!(initials, :($name = $(quot(get_start(var)))))
        # push!(initials, :(@show $name) )
        # push!(initials, :($der_name = 0 * $(quot(get_start(var))) / SIUnits.Second) )
        push!(initials, :($der_name = 0 * $(quot(get_start(var))) ))
    end

    for (name, value) in initial_bindings
        push!(initials, :($name = $(quot(value))))
    end

    initial_ex = :(let; end)
    initial_body = (initial_ex.args[letArgs].args)::Vector{Any}
    @assert isempty(initial_body)

    append!(initial_body, initials)
    append!(initial_body, instance.initial_pre)
    append!(initial_body, computations)
    append!(initial_body, instance.initial_post)
    # todo: avoid ... here too?
    push!(initial_body, :(Any[$(residuals...)], Any[$(eliminated...)]))

    if showCode
        println("\nINITIALIZATION CODE")
        @show initial_ex
    end
    
    initial_residuals, initial_eliminated = eval(initial_ex)
    residual_dims = [size(res) for res in initial_residuals]
    # @show residual_dims
    residual_sizes = [prod(dims) for dims in residual_dims]
    # @show residual_sizes
    
    if residual_sizes != Any[]
        residual_size = sum(residual_sizes)
    else
        residual_size = 0
    end
    
    loglnModia("residual_size = ", residual_size)
    @assert state_size == residual_size
      
    residual_offsets = cumsum(vcat([1], residual_sizes[1:end - 1]))
    # @show residual_offsets

    pack = []
    for (residual, dims, offset) in zip(residuals, residual_dims, residual_offsets)
        rhs = residual
        if dims === ()
            lhs = code_state_read(r, offset)
        else
            sz = prod(dims)
            lhs = code_state_read(r, offset, sz)
            if length(dims) > 1;  rhs = code_reshape(rhs, sz);  end
        end
        push!(pack, :($lhs = $rhs))
    end

    store_elim = :nothing
    if store_eliminated
        @gensym eliminated_results
        store_elims = [
              :( $(quot(store_eliminated!))($eliminated_results, $k, $name) )
              for (k, name) in enumerate(eliminated)
          ]
        store_elim = quote
            if ($(quot(is_output_point))($simulationModel_symbol))
                $eliminated_results = $(quot(get_eliminated_results_object))($simulationModel_symbol)
                $(store_elims...)
            end
        end
    end

    name = Symbol("F_", model_name_of(instance))
#    F_code = :( function $(name)($(first_F_args...), _t, $x, $der_x, $r, _w)
    F_code = :( function $(name)($r, $der_x, $x, $simulationModel_symbol, _t)
#                  $r[0] = 0.0 # For the case of no differential equations
                  end )
    F_body = (F_code.args[2].args)::Vector{Any}
    # @assert isempty(F_body)

    append!(F_body, unpack)
 push!(F_body, :($time_symbol = $simulationModel_symbol.simulationState.time)) ####might break Sundials (not DAE)
    append!(F_body, instance.F_pre)
    append!(F_body, computations)
    append!(F_body, instance.F_post)
    append!(F_body, pack)
    # push!(  F_body, store_elim)
    push!(F_body, nothing)
    F_code = quote
        let
            $(F_code)
        end
    end
      
    if showCode
        println("\nFUNCTION F CODE")
        @show F_code
    end

        @show F_code
    # F = Eval(F_code)
<<<<<<< HEAD
    F = evaluate(Main, F_code)
=======
    push!(MODULES, Module())
    index_Module_F = length(MODULES)
    F = evaluate(MODULES[index_Module_F], F_code)
>>>>>>> 5295fee0
    #=
      if modeConditions != []
        F_Dict[modeConditions] = (F, initial_eliminated)
      end
    else
      (F, initial_eliminated) = F_Dict[modeConditions]
    end
    =#   

    if need_eliminated_f
        eliminated_code = code_eliminated_func(string("eliminated_", model_name_of(instance), "!"),
            unpack, eliminated_computations, vars, x, der_x)
<<<<<<< HEAD
        eliminated_f = evaluate(Main, eliminated_code)
=======
        eliminated_f = evaluate(MODULES[index_Module_F], eliminated_code)
>>>>>>> 5295fee0
    else
        eliminated_f = nothing
    end

    eliminated_Ts = OrderedDict{Symbol,Type}()
    for (name, value) in zip(eliminated, initial_eliminated)
        eliminated_Ts[name] = typeof(value)
    end
    der_x0 = zeros(size(x0)) # todo: allow other initial guesses for der_x?
    (F, eliminated_f, x0, der_x0, diffstates, params, states, state_sizes, state_offsets, eliminated_Ts)
end

# Temporary until we can store it in SimulationModel
global_elim_results = Vector{Vector}()

# Temporary definitions
import ModiaMath.ModiaToModiaMath.ModiaSimulationModel
#is_output_point(m::ModiaSimulationModel) = true # Should not always be true!
is_output_point(m::ModiaSimulationModel) = false # Should not always be true!
get_eliminated_results_object(m::ModiaSimulationModel) = global_elim_results

function extract_results_ida(x_res, der_x_res, states, state_offsets, params)
    results = Dict{AbstractString,Any}()
    # @show keys(states)
    for ((name, var), offset) in zip(states, state_offsets)
        inds = get_dims(var) == () ? offset : (offset:(offset + prod(get_dims(var)) - 1))
        results[string(name)] = x_res[:,inds]
        results[string("der(", name, ")")] = der_x_res[:,inds]
    end

    for (name, par) in params
        results[string(name)] = get_value(par)
    end
    results
end


# -----------------------------

function simulate_ida(instance::Instance, t, args...; kwargs...)
    simulate_ida(instance, collect(Float64, t), args...; kwargs...)
end

function simulate_ida(instance::Instance, t::Vector{Float64},
                      jac::Union{SparseMatrixCSC{Bool,Int},Nothing};# =nothing;
                      log=false, relTol=1e-4, maxSparsity=0.1,
                      store_eliminated=storeEliminated)

    if PrintJSONsolved
        printJSONforSolvedEquations(instance)
    end
    
    initial_bindings = Dict{Symbol,Any}(time_symbol => t[1])
    initial_m = ModiaSimulationModel()

    initial_bindings[simulationModel_symbol] = initial_m
    
    prep = prepare_ida(instance, [simulationModel_symbol], initial_bindings, store_eliminated=storeEliminated, need_eliminated_f=storeEliminated)
    F, eliminated_f, x0, der_x0, diffstates, params, states, state_sizes, state_offsets, eliminated = prep
    
    eliminated_results = Vector[Vector{T}() for T in values(eliminated)]
    # temporary until we can store it in simulationModel
    global global_elim_results = eliminated_results

    if callF || handleImpulses || showJacobian
        callResidualFunction(F, callF, handleImpulses, showJacobian, x0, der_x0, diffstates, instance)
    end
    
    xNames = fill("[]", length(x0))    
    ii = 0

    for (name, var) in states
        ii += 1
        name = string(name)
        xNames[state_offsets[ii]] = name

        if state_sizes[ii] > 1
            dims = get_dims(var)
            dimsArray = collect(dims)

            if length(dimsArray) == 1
                for j in 1:dimsArray[1]
                    xNames[state_offsets[ii] + j - 1] = name * "[" * string(j) * "]"          
                end
            else
                xNames[state_offsets[ii]] = name * "[]"
                xNames[state_offsets[ii] + state_sizes[ii] - 1] = string(collect(dimsArray))
            end
        end
    end
    # @show xNames

    start = now()
    
    if length(x0) > 0    
        if false
            m = ModiaSimulationModel(model_name_of(instance), F, x0, der_x0, jac;
                        xw_states=diffstates, maxSparsity=maxSparsity, nc=1, nz=initial_m.nz_preInitial,
                        xNames=xNames)
        else
            m = ModiaSimulationModel(string(model_name_of(instance)), F, x0;
                        maxSparsity=maxSparsity, nc=1, nz=initial_m.nz_preInitial, jac=jac, x_fixed=diffstates)
        end 
        dump(m.simulationState)
        eventinfo = ModiaMath.DAE.EventInfo() 
        function condition(u, t, int)
            println("COND t = $(int.t)")
            z = fill(0.0, m.simulationState.eventHandler.nz)
            ModiaMath.DAE.getEventIndicators!(m, m.simulationState, t, u, int.du.v, z)
            return z
        end
        function affect!(int)
            println("CALLBACK t = $(int.t)")
            ModiaMath.DAE.processEvent!(m, m.simulationState, int.t, int.u.v, int.du.v, eventinfo)
        end
        callback = ContinuousCallback(condition, affect!)
        newF = (r, der_x, x, p, t) -> Base.invokelatest(F, r, der_x, x, p, t) 
        prob = DAEProblem(newF, der_x0, x0, (0.0, 2.0), m, differential_vars = diffstates)
	    res = solve(prob, IDA(), callback = callback)
	    # res = solve(prob, IDA())
	    return res
			    
        if logTiming
            print("\n  ModiaMath:           ")
            @time ModiaMath.ModiaToModiaMath.simulate(m, t; log=log, tolRel=relTol)
            # @show now()-start
            if logTiming
                print("  ModiaMath:           ")
                @time ModiaMath.ModiaToModiaMath.simulate(m, t; log=log, tolRel=relTol)
                # @show now()-start
            end
        else
            ModiaMath.ModiaToModiaMath.simulate(m, t; log=log, tolRel=relTol)
        end

        (t_res, x_res, der_x_res) = ModiaMath.ModiaToModiaMath.getRawResult(m)
        # @show now()-start
    else
        t_res = t
        x_res = t
        der_x_res = t
    end

    results = extract_results_ida(x_res, der_x_res, states, state_offsets, params)
    # @show keys(results)
    # @show now()-start
    if store_eliminated
        Base.invokelatest(eliminated_f, results, t_res, x_res, der_x_res)
        # @show now()-start
    else
        for (name, result) in zip(keys(eliminated), eliminated_results)
            results[string(name)] = result
        end
        # @show now()-start
    end
    results["time"] = t_res
    results
end

# -----------------------------


"""
Experimental function for calculating rank of system matrix and for impulse handling
"""
function callResidualFunction(F, callF, handleImpulses, showJacobian, x0, der_x0, diffstates, instance)
    n = length(x0)
    mF = ModiaSimulationModel()
    r0 = fill(0.0, n)
    w = []

    Base.invokelatest(F, mF, 0, x0, der_x0, r0, w)
    # @show x0 der_x0 r0

    r = fill(0.0, n)
    delta = 1E-10
    A = fill(0.0, (n, n))
    independent = 0

    for i in 1:n
        X0 = copy(x0)
        X0[i] += delta
        Base.invokelatest(F, mF, 0, X0, der_x0, r, w)
        delta_r = r - r0
        A[:,i] = delta_r / delta

        if rank(A[:, 1:i]) < independent + 1
            if showJacobian
                println("Dependent column: ", i)
                if all(delta_r .== 0)
                    println("Zero disturbance in residuals")
                else
                    @show delta_r
                    x = A[:, 1:i - 1] \ delta_r
                    y = [if abs(xx) < 0.1; 0.0 else xx end for xx in x]
                    nonzeros = [i for i in 1:length(y) if y[i] != 0.0]
                    # @show x y nonzeros
                end
            end
        else
            independent += 1      
        end
    end

    der_index = [i for i in 1:length(diffstates) if diffstates[i]]
    E = fill(0.0, (n, n))
    independent = 0

    for i in 1:n
        if i in der_index
            der_X0 = copy(der_x0)
            der_X0[i] += delta
            Base.invokelatest(F, mF, 0, x0, der_X0, r, w)
            delta_r = r - r0
            E[:,i] = delta_r / delta

            if rank(E[:, 1:i]) < independent + 1
                if showJacobian
                    println("Dependent column: ", i)
                    if all(delta_r .== 0)
                        println("Zero disturbance in residuals")
                    end
                end
            else
                independent += 1      
            end
        end
    end

    if showJacobian
        @show A
        @show size(A)
        @show rank(A)
        @show der_index
        @show E
        @show size(E)
        @show rank(E)
        J = A + E / delta
        @show rank(J)
        if rank(J) != size(A, 1)
            println("The implicit system matrix does not have full rank.")
        end
    end

    if handleImpulses
        oldx0 = copy(x0)
        X0 = copy(x0)
        der_X0 = copy(der_x0)
        repeat = true
        while repeat
            # Make Implicit Euler step to initialize x0
            J = A + E / delta
            # J*dx + r0 = 0
            dx = J \ -r0
            X0 += dx
            der_X0 = (X0 - oldx0) / delta
            Base.invokelatest(F, mF, 0, X0, der_X0, r0, w)
            repeat = norm(dx) > 1E-3  # Change to r0 after updating der_x0?
        end

        params, vars = split_variables(vars_of(instance))
        names = collect(keys(vars))
        #=    
        for i in 1:length(x0)
            if abs(X0[i]-oldx0[i]) > 1E5
                println("Dirac impulse in variable ", names[i])
            end        
        end
        =#
        for i in der_index
            if abs(X0[i] - oldx0[i]) > 1E-7
                println("Dirac impulse caused a change in the state ", names[i], " from $(oldx0[i]) to $(X0[i])")
            end
        end

        oldx0 = copy(x0)
        repeat = true
        Base.invokelatest(F, mF, 0, x0, der_x0, r0, w)
        while repeat
            # Make Implicit Euler step to initialize x0
            J = A + E / delta
            # J*dx + r0 = 0
            dx = J \ -r0
            x0 += dx
            Base.invokelatest(F, mF, 0, x0, der_x0, r0, w)
            repeat = norm(dx) > 1E-3  # Change to r0 after updating der_x0?
        end
    end
end

# -------------------------

#= causes warning
import JSON
JSON.lower(t::This) = "this."
JSON.lower(s::SIUnits.SIUnit) = string(s)
=#

"""
Experiemental code for printing the AST of solved equations in JSON format
"""
function printJSONforSolvedEquations(instance)
    modelName = string(model_name_of(instance))
    fileName = Base.Filesystem.realpath(modelName * ".json")
    println("\nWriting model in JSON format to file \"", fileName, "\"")
    indent = 3

    open(fileName, "w") do file
        variables = JSON.json(instance.variables, indent)
        print(file, "{\n")
        print(file, "\"name\":\"", modelName, "\",\n")
        print(file, "\"variables\":\n" * variables)

        jsonSolved = JSON.json(makeJSON(instance.equations), indent)
        jsonSolved = replace(jsonSolved, "\\", "")
        print(file, ",\n")
        print(file, "\"equations\":\n", jsonSolved)
        print(file, "}\n")
    end

    # jsonSolved = JSON.json(makeJSON(instance))
    # jsonSolved = replace(jsonSolved, "\\", "")
    # println(jsonSolved)
end



#makeJSON(der::Der) = Symbol("der("*string(der.base.name)*")")
makeJSON(der::Der) = Symbol("der(" * replace(string(der.base.name), ".", "_") * ")")
#makeJSON(get::GetField) = get.name
makeJSON(get::GetField) = Symbol(replace(string(get.name), ".", "_")) # get.name # Handle dummy derivatives
makeJSON(s::Symbol) = string(s)

#makeJSON(ex) = ex
makeJSON(ex) = get(operator_table, string(ex), string(ex))
#makeJSON(s::Instance) = s
function makeJSON(ex::Array{Any})
    [makeJSON(e) for e in ex]
end

function makeJSON(ex::Expr)
    if isexpr(ex, :quote) || isexpr(ex, :line)
        nothing
    elseif isexpr(ex, :block)
        makeJSON(ex.args[2])
    else
        Expr(ex.head, [makeJSON(arg) for arg in ex.args]...)
    end
end

end<|MERGE_RESOLUTION|>--- conflicted
+++ resolved
@@ -517,13 +517,9 @@
 
         @show F_code
     # F = Eval(F_code)
-<<<<<<< HEAD
-    F = evaluate(Main, F_code)
-=======
     push!(MODULES, Module())
     index_Module_F = length(MODULES)
     F = evaluate(MODULES[index_Module_F], F_code)
->>>>>>> 5295fee0
     #=
       if modeConditions != []
         F_Dict[modeConditions] = (F, initial_eliminated)
@@ -536,11 +532,7 @@
     if need_eliminated_f
         eliminated_code = code_eliminated_func(string("eliminated_", model_name_of(instance), "!"),
             unpack, eliminated_computations, vars, x, der_x)
-<<<<<<< HEAD
-        eliminated_f = evaluate(Main, eliminated_code)
-=======
         eliminated_f = evaluate(MODULES[index_Module_F], eliminated_code)
->>>>>>> 5295fee0
     else
         eliminated_f = nothing
     end
