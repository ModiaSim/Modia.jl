"""
Modia module for instantiation and flattening of models.

* Original developer: Toivo Henningsson, Lund
* Developer: Hilding Elmqvist, Mogram AB
* Copyright (c) 2016-2018: Hilding Elmqvist, Toivo Henningsson, Martin Otter
* License: MIT (expat)

"""
module Instantiation

export Variability, constant, parameter, discrete, continuous
export Property, general, symmetric, orthogonal, rotationGroup3D
export Variable, RealType, Par, FLOAT
export @model, @equations, @equation
export VariableDict, Model
export simulationModel_global
export mark_solved_equations
export instantiate, flatten
export Connect, addEquation!, deleteEquation!
export prettyPrint, prettyfy, operator_table

using Base.Meta:quot, isexpr
using DataStructures: OrderedDict
#0.7 using SparseArrays
@static if VERSION < v"0.7.0-DEV.2005"
<<<<<<< HEAD
    Nothing = Void 
    AbstractDict = Associative
=======
  Nothing = Void
  AbstractDict = Associative
>>>>>>> 48838b5b
end

@static if VERSION < v"0.7.0-DEV.2005"
else
  using LinearAlgebra
end

import ModiaMath #0.7
using Unitful
using ..ModiaLogging
#using ..Synchronous

const shortSyntax = true

# Name that should stand for the current instance inside of model declaration
const this_symbol = :this

@enum Variability constant = 1 parameter discrete continuous
@enum Property general = 1 symmetric orthogonal rotationGroup3D

FLOAT = Union{Float64,AbstractArray{Float64,1},AbstractArray{Float64,2}}

# Constructor for variables in order to support Modelica variable attributes
mutable struct Variable  # {T,n}
    variability::Variability
    typ
    size
    value #  ::T
    unit::Unitful.Unitlike
    displayUnit
    min
    max
    start
    fixed::Bool
    nominal
    info::AbstractString
    flow::Bool
    state::Bool
    property::Property
end
# The variability, type and info are added as attributes in the type for uniform treatment.
# Input/output, etc should also be added.

<<<<<<< HEAD
Variable(;
    value=nothing, 
    info="", 
    unit=if typeof(value) <: Unitful.Quantity; Unitful.unit(value) else Unitful.NoUnits end, 
    displayUnit=unit, 
    min=nothing, 
    max=nothing, 
    start=nothing, 
    fixed::Bool=false, 
    nominal=nothing,
    variability=continuous, 
    T=if value == nothing; Any else typeof(value) end, 
    size=if value == nothing; nothing else Base.size(value) end, 
    flow::Bool=false, 
    state::Bool=true, 
    property=general) = 
    Variable(variability, T, size, value, 
    unit, displayUnit, min, max, start, fixed, nominal, info, flow, state, property)
    
=======
Variable(;value=nothing, info="", unit=if typeof(value) <: Unitful.Quantity; Unitful.unit(value) else Unitful.NoUnits end,
    displayUnit=unit,
    min=nothing, max=nothing, start=nothing, fixed::Bool=false, nominal=nothing,
    variability=continuous, T=if value==nothing; Any else typeof(value) end, size=if value==nothing; nothing else Base.size(value) end, flow::Bool=false, state::Bool=true, property=general) =
    Variable(variability, T, size, value,
    unit, displayUnit, min, max, start, fixed, nominal, info, flow, state, property)



>>>>>>> 48838b5b
function Base.show(io::IO, v::Variable)
    print(io, "Variable(")
    first = true
    
    if v.variability != continuous
        if !first; print(io, ", ") end
        print(io, "variability = ", v.variability)
        first = false
    end
    
    if v.typ != Any
        if !first; print(io, ", ") end
        print(io, "T = ", v.typ)
        first = false
    end
    
    if v.size != nothing
        if !first; print(io, ", ") end
        print(io, "size = ", v.size)
        first = false
    end
    
    if v.start != nothing
        if !first; print(io, ", ") end
        print(io, "start = ", v.start)
        first = false
    end
    
    if v.unit != NoUnits
        if !first; print(io, ", ") end
        print(io, "unit = ", v.unit)
        first = false
    end
    
    if v.min != nothing
        if !first; print(io, ", ") end
        print(io, "min = ", v.min)
        first = false
    end
    
    if v.max != nothing
        if !first; print(io, ", ") end
        print(io, "max = ", v.max)
        first = false
    end
    
    if v.flow != false
        if !first; print(io, ", ") end
        print(io, "flow = ", v.flow)
        first = false
    end
    
    if v.state != true
        if !first; print(io, ", ") end
        print(io, "state = ", v.state)
        first = false
    end
    
    println(io, ")")
end

#=
function show(io::IO, x::Volt)
    print(io, "Volt")
    nothing
end
=#

"Check that a start value (possibly default) exists for the var, or give an error."
function check_start(var::Variable, name)
    if (var.start === nothing) && (var.typ !== Void) && !applicable(zero, var.typ)
        error("Variable ", name, " has no start value and no default exists for type ", var.typ)
    end
end

"Get a default value for a given type `T`."
default(::Type{Nothing}) = 0
default(T::Type) = zero(T)

"Get the start value of `var`. Returns a default value if no start value is given."
get_start(var::Variable) = var.start === nothing ? default(var.typ) : var.start
"Get the array dimensions of `var`."
get_dims(var::Variable) = size(get_start(var))


# ---------------------------- @model, @equations -----------------------------

"Base type for model specific AST node types."
abstract type Symbolic end

"AST node for a field access to a field of a `Symbolic` node."
struct GetField <: Symbolic
    base::Symbolic
    name::Symbol
end

struct Ref <: Symbolic
    base::Symbolic
    inds::Vector
end

#=
function Base.show(io::IO, g::GetField)
    print(io, g.base, ".", g.name)
end
=#

function Base.show(io::IO, g::GetField)
<<<<<<< HEAD
    if shortSyntax
        print(io, g.base, ".", g.name)  
    else
        print(io, "GetField(", g.base, ", ", g.name, ")")
    end
=======
  if shortSyntax
    print(io, g.base, ".", g.name)
  else
    print(io, "GetField(", g.base, ", ", g.name, ")")
  end
>>>>>>> 48838b5b
end

"AST node for the derivative of a `Symbolic` node."
struct Der <: Symbolic
    base::Symbolic
end
#=
function Base.show(io::IO, d::Der)
    print(io, "der(", d.base, ")")
end
=#

function Base.show(io::IO, d::Der)
<<<<<<< HEAD
    if shortSyntax
        print(io, "der(", d.base, ")")
    else
        print(io, "Der(", d.base, ")")  
    end
=======
  if shortSyntax
    print(io, "der(", d.base, ")")
  else
    print(io, "Der(", d.base, ")")
  end
>>>>>>> 48838b5b
end

"AST node for access to the current instance."
struct This <: Symbolic
end

#=
function Base.show(io::IO, this::This)
  print(io, "this")
end
=#

function Base.show(io::IO, this::This)
<<<<<<< HEAD
    if shortSyntax
        print(io, "this")
    else
        print(io, "This()")  
    end
=======
  if shortSyntax
    print(io, "this")
  else
    print(io, "This()")
  end
>>>>>>> 48838b5b
end

"Representation of a connect equation, used in the equations list."
struct Connect
    a::Symbolic
    b::Symbolic
end

function Base.show(io::IO, c::Connect)
    print(io, "connect(", c.a, ", ", c.b, ")")
end

"""
AST node for special variables that are global to the models.

Unlike instance variables, global variables refer to the same variable
no matter in which instance the reference occurs.
"""
struct Global <: Symbolic
    name::Symbol
end

const time_global = Global(:time)
const simulationModel_global = Global(:simulationModel)

function Base.show(io::IO, g::Global)
    print(io, g.name)
end

is_linenumber(ex) = isa(ex, LineNumberNode) || isexpr(ex, :line)

"""
Field access function used for equations in `@model`.

Creates an AST node for the field access:
* For field access to a `Symbolic` node, create a `GetField` node (deferred access).
* For field access to other values, look up now and quote the result.
"""
function model_getfield(x, name)
    @show x
    @show name
    error()
end
model_getfield(x, name::Symbol) = selquote(getfield(x, name))
model_getfield(x::Symbolic, name::Symbol) = GetField(x, name)

#model_ref(x, inds::Vector) = selquote(x[inds...])
#model_ref(x::Symbolic, inds::Vector) = Ref(x, inds)
#= Multi body no units does not work:
model_ref(x, ind) = selquote(x[ind])
model_ref(x::Symbolic, ind) = Ref(x, [ind])
=#

"Quote an expression; don't quote if the meaning in the AST is the same anyway."
selquote(x) = x
selquote(sym::Symbol) = quot(sym)
selquote(ex::Base.ExprNode) = quot(ex)

"""
Recode an AST node in an equation.

Return code that evaluates to a new AST node:
* Preserve expression structure.
* Look up identifiers and replace them with their values.
* Recode field access using `model_getfield`.
* Create `Der` and `Connect` nodes from calls to `der()` and `connect()`.
"""
recode(ex) = :( $(quot(selquote))($ex) )
function recode(ex::Expr)
    if is_linenumber(ex); return ex; end
    head, args = ex.head, ex.args
    if head == :block
        args = collect(filter(ex -> (!is_linenumber(ex)), args))
        if length(args) == 1;  return recode(args[1]);  end
    elseif head == :.
        return :( $(quot(model_getfield))($(recode(args[1])), $(args[2])) )
    #= Problem with multi body no units
    elseif head == :ref
        return :( $(quot(model_ref))($(recode(args[1])), $(recode(args[2])) ))
    =#
    elseif head == :kw
        @assert length(args) == 2
        arg1, arg2 = quot(args[1]::Symbol), recode(args[2])
        return :( $(quot(Expr))($(quot(:kw)), $arg1, $arg2) )
    elseif head == :quote
        return quot(ex)
    elseif head == :call && length(args) == 2 && args[1] == :der
        return :( $(quot(Der))($(recode(args[2]))) )
    elseif head == :$
        return args[1]
    elseif head == :call && args[1] == :connect
        if length(args) == 3
            return :( $(quot(Connect))($(recode(args[2])), $(recode(args[3]))) )
        else
            print("The connect statement takes two arguments: $ex")
        end
    end

    args = map(recode, ex.args)
    :( $(quot(Expr))($(quot(head)), $(args...)) )
end

"Recode and return the list of equations contained in the AST node `eqs`."
function recode_equations(eqs)
    equations = []
    @assert isexpr(eqs, :block)
    for eq in eqs.args
        if is_linenumber(eq)
            continue
        else
            push!(equations, recode(eq))
        end
    end
    equations
end

"Implementation of the standalone @equations macro. (no loner used)"
function code_equations(eqs)
    equations = recode_equations(eqs)
    quote
        let $(this_symbol) = $(quot(This()))
            [$(equations...)]
        end
    end
end

"Return the list of preprocessed ASTs for the supplied equations."
macro equations(eqs)
    esc(code_equations(eqs))
end

"Implementation of the standalone @equations macro. (no loner used)"
function code_equation(eq)
    equation = recode(eq)
    # @show equation
    quote
        let $(this_symbol) = $(quot(This()))
            $(equation)
        end
    end
end

"Return the list of preprocessed ASTs for the supplied equations."
macro equation(eq)
    esc(code_equation(eq))
end

"""
Recode an AST node to be used in a variable initializer/`@extends`.

Return a new AST node. Field accesses are replaced with calls to `initializer_getfield`.
"""
recode_initializer(ex) = ex
function recode_initializer(ex::Expr)
    head, args = ex.head, ex.args

    if head === :.
        @assert length(args) == 2
        @assert isa(args[2], QuoteNode) || isexpr(args[2], :quote)
        :( $(quot(initializer_getfield))($(recode_initializer(args[1])), $(args[2])) )
    else
        Expr(head, [recode_initializer(arg) for arg in args]...)
    end
end

"Get the variable name declared in a variable declaration AST node."
get_declared_var_name(name::Symbol) = name
get_declared_var_name(ex::Expr) = (@assert isexpr(ex, :(=), 2); ex.args[1])

"""
Create code that initializes all variables that are known as local to the instance.

The list of variables should be gathered from the declarations local to the model
and any `@inherits` declarations. For each name, `varnames` should indicate whether
the corresponding variable has been initialized yet:
* Initialized variables are read from the instance through `this` (`$this_symbol`).
* Not yet initialized variables are bound as uninitialized locals to trigger
  an error if the code tries to use them.
"""
function code_init_locals(varnames::AbstractDict{Symbol,Bool})
    if isempty(varnames);  return quote end;  end
    Expr(:local,
        [(init ? :($name = $(quot(initializer_getfield))($this_symbol, $(quot(name)))) : name)
            for (name, init) in varnames]...)
end

"Recode a variable declaration based on the corresponding AST node from a `@model` invocation."
function code_variable(name::Symbol, varnames)
    # Variable without initializer. Use the `no_initializer` functions as initializer,
    # which will throw an error at initialization unless a modifier is used to provide
    # another initializer.
    fdef = :( (this, time) -> $(quot(no_initializer))(this, $(quot(name))) )
    :( $(quot(InitVariable))($(quot(name)), $fdef, $(QuoteNode(fdef))) )
end

function code_variable(ex::Expr, varnames)
    @assert isexpr(ex, :(=), 2)
    lhs, rhs = ex.args

#    if typeof(rhs) == Expr && (rhs.head == call || rhs.head == :call)
    if typeof(rhs) == Expr && rhs.head == :call
        args = rhs.args
        if length(args) > 0 && typeof(args[1]) == Expr && args[1].head == :curly
            first = args[1].args[2]
#        if isa(eval(typ),DataType)
            if !isa(first, Int64)
                typ = first
                siz = args[1].args[3:end]
            else
                typ = Any
                siz = args[1].args[2:end]
            end
#        @show typ
            baseTyp = typ

            if siz != []
                typ = :(Array{$typ,$(length(siz))})
            end

            if baseTyp in [:Int64, :Float64, :Bool]
                sta = Expr(:kw, :start, zeros(eval(baseTyp), siz...))
                rhs = Expr(:call, :Variable, Expr(:kw, :typ, typ), sta, args[2:end]...)
            else
                rhs = Expr(:call, :Variable, Expr(:kw, :typ, typ), args[2:end]...)
            end          
        end
<<<<<<< HEAD
=======
        if baseTyp in [:Int64, :Float64, :Bool]
          sta = Expr(:kw, :start, zeros(eval(baseTyp), siz...))
          rhs = Expr(:call, :Variable, Expr(:kw, :typ, typ), sta, args[2:end]...)
        else
         rhs = Expr(:call, :Variable, Expr(:kw, :typ, typ), args[2:end]...)
        end
      end
>>>>>>> 48838b5b
    end

    rhs = recode_initializer(rhs)
    locals = code_init_locals(varnames)
    fdef = :( ($this_symbol, time) -> ($locals; $rhs) )
    :( $(quot(InitVariable))($(quot(lhs)), $fdef, $(QuoteNode(fdef))) )
end

"Recode an `@extends` declaration based on the corresponding AST node from a `@model` invocation."
function code_extends(ex, varnames)
    locals = code_init_locals(varnames)
    fdef = :( ($this_symbol, time) -> ($locals; $(recode_initializer(ex))) )
    :( $(quot(Extends))($fdef, $(QuoteNode(fdef))) )
end

"Recode an `@equations` declaration based on the corresponding AST node from a `@model` invocation."
code_eqs(ex) = :( $(quot(Equations))([$(recode_equations(ex)...)]) )

"Parse an `@inherits` declaration an update `varnames`"
parse_inherits!(varnames::AbstractDict, name::Symbol, init::Bool) = (varnames[name] = init; nothing)
function parse_inherits!(varnames::AbstractDict, ex::Expr, init::Bool)
    @assert ex.head === :tuple
    for name in ex.args;  varnames[name] = init;  end
end

# Symbols that we need to recognize and can't quote with :
const extends_symbol = Symbol("@extends")
const inherits_symbol = Symbol("@inherits")
const equations_symbol = Symbol("@equations")

# Symbols that should be used consistently for unique variables in the generated code
const time_symbol = gensym("time")
const simulationModel_symbol = gensym("simulationModel")

@static if VERSION < v"0.7.0-DEV.2005"
    const macroCallNumberOfArguments = 2
else
    const macroCallNumberOfArguments = 3
end

"Implementation of `@model`"
function code_model(head, top_ex)
    #=
    println("---------------------")
    println("code_model")
    @show name top_ex
    println("---------------------")
    @assert isexpr(top_ex, :block)
    =#
    # Extract name and any model arguments
    if isa(head, Symbol)
        name = head
        args = []
    else
        @assert isexpr(head, :call)
        name = head.args[1]::Symbol
        args = head.args[2:end];
    end

    # Gather local variable names - short version of loop below
    varnames = OrderedDict{Symbol,Bool}() # variable name => initialized?
    for ex in top_ex.args
            if is_linenumber(ex); continue
        elseif isexpr(ex, :macrocall, macroCallNumberOfArguments)
            if ex.args[1] == inherits_symbol
                parse_inherits!(varnames, ex.args[macroCallNumberOfArguments], false)
            end
        else
            varnames[get_declared_var_name(ex)] = false
        end
    end

    # Create code for initializers
    initializers = []
    for ex in top_ex.args
        if is_linenumber(ex)
            continue
        elseif isexpr(ex, :macrocall, macroCallNumberOfArguments) && ex.args[1] == equations_symbol
            @assert length(ex.args) == macroCallNumberOfArguments
            push!(initializers, code_eqs(ex.args[macroCallNumberOfArguments]))
        elseif isexpr(ex, :macrocall, macroCallNumberOfArguments) && ex.args[1] == extends_symbol
            @assert length(ex.args) == macroCallNumberOfArguments
            push!(initializers, code_extends(ex.args[macroCallNumberOfArguments], varnames))
        elseif isexpr(ex, :macrocall, macroCallNumberOfArguments) && ex.args[1] == inherits_symbol
            @assert length(ex.args) == macroCallNumberOfArguments
            parse_inherits!(varnames, ex.args[macroCallNumberOfArguments], true)
        else
            initvar_ex = code_variable(ex, varnames)
            push!(initializers, initvar_ex)
            varnames[get_declared_var_name(ex)] = true
        end
    end

    var_bindings = [:( $(name) = $(quot(GetField(This(), name))) ) for name in keys(varnames)]
    push!(var_bindings, :(time = $(quot(time_global))))
    push!(var_bindings, :(simulationModel = $(quot(simulationModel_global))))

    quote
        $(name) = (let $(this_symbol) = $(quot(This())), $(var_bindings...)
#            $(quot(Model))($(quot(name)), [$(initializers...)])
            $(quot(Model))($(quot(name)), [$(args...)], [$(initializers...)])
        end)
    end
end

"""
    @model <Name> begin
        <declarations>
        @equations begin
            <equations>
        end
    end

Fill in a `Model` instance with the given declarations and equations and assign it
to a constant named <Name>.
"""
macro model(head, ex)
    # esc(code_model(head, ex))
    coded = code_model(head, ex)
    #=
    println("coded:")
    println("------------------")
    @show coded
    println("------------------")
    =#
    esc(coded)
end


# ------------------------------- Initializer ---------------------------------

"""
Base class for initializers.

An initializer is a step for filling in an instance.
The contents of a Model is described as a list of initializers.
"""
abstract type Initializer end

"""
Initializer for a named variable with given default initializer function.

The `init` function should be called with arguments `(this,time)`, where `this`
is the partially filled instance and `time` is the current time.
The function should return the value to be bound to the variable.
"""
struct InitVariable <: Initializer
    name::Symbol
    init::Function
    fdef # AST of init, for display
end

function Base.show(io::IO, iv::InitVariable)
    print(io, "InitVariable(", repr(iv.name), ", ", iv.fdef, ")")
end

"""
Initializer for an `@extends` clause.

The `init` function should work the same as for `InitVariable`, but return an Instantiations
for an instance of a model that the current instance will inherit the contents from.
"""
struct Extends <: Initializer
    init::Function
    fdef # AST of init, for display
end

function Base.show(io::IO, e::Extends)
    print(io, "Extends(", e.fdef, ")")
end

"Initializer to add equations to an instance."
struct Equations <: Initializer
    equations::Vector
end


# ---------------------------------- Model ------------------------------------

const VariableDict = OrderedDict{Symbol,Any}

"""
    type Model

A `Model` object is a description on how to fill in an `Instance` object.
"""
mutable struct Model
    name::Symbol
    arguments::Vector
    initializers::Vector{Initializer}
end

#=
function Base.show(io::IO, model::Model)
    #println(io, "model ", model.name)
    println(io, "Model(", repr(model.name), ", [")
    for init in model.initializers
        print(io, "    ", init, ",\n")
    end
    #println(io, "end ", model.name)
    println(io, "])")
end
=#
"Get the mode name of a `Model` or `Instance`."
model_name_of(model::Model) = model.name

"""
A model to be instantiated with given arguments.

Used as an intermediate representation to allow to apply modifiers before a model
is actually instantiated. When an `Instantiations` is stored as value for a variable of
an `Instance`, it will be instantiated.
"""
mutable struct Instantiations
    model::Model
    kwargs
end
Instantiations(model::Model) = Instantiations(model, [])

# Calling a `Model` (optionally with keyword arguments) creates an Instantiations.
# call(model::Model; kwargs...) = Instantiations(model, kwargs)
(model::Model)(;kwargs...) = Instantiations(model, kwargs)

"Instance of a model, with variable bindings and equations."
mutable struct Instance
    model_name::Symbol
    variables::VariableDict
    equations::Vector{Any}
    partial::Bool

    # Extra code to be inserted raw before and after the computations (experimental)
    initial_pre::Vector{Any}
    initial_post::Vector{Any}
    F_pre::Vector{Any}
    F_post::Vector{Any}
end

function Instance(model_name::Symbol, variables, equations, partial)
    Instance(model_name, VariableDict(variables),
        collect(Any, equations), partial, [], [], [], [])
end

#=
function Base.show(io::IO, inst::Instance)
  println(io, "Instance(")
  println(io, "  name = $(inst.model_name),")
  println(io, "  variables = $(inst.variables)")
  if length(inst.equations) > 0
    println(io, "  equations = Any[")
    for e in inst.equations
      print(io, "    ")
      print(io, ":(", prettyPrint(e), ")")
#      print(io, ":(", e, ")")
      println(io)
    end
    println(io, "  ]")
  end

  println(io, ")")
end
=#


"Get the variables of an `Instance` as a `VariableDict`."
vars_of(instance::Instance) = instance.variables
"Get an iterable of the equations of an `Instance`."
eqs_of(instance::Instance)  = instance.equations
model_name_of(instance::Instance) = instance.model_name

"""
Field access used in initializer code.

Look up variables in `Instance`s, otherwise like regular `getfield`.
"""
function initializer_getfield(x, name)
    @show x
    @show name
    error()
end

initializer_getfield(x, name::Symbol) = getfield(x, name)

function initializer_getfield(instance::Instance, name::Symbol)
    if !haskey(instance.variables, name)
        ModiaLogging.increaseLogCategory(:NoFieldDefined)
        error("No field ", name, " defined in model ", instance.model_name, " (yet)")
    end
    instance.variables[name]
end

"Give an error message that no initializer has been defined for a varible."
function no_initializer(inst::Instance, name::Symbol)
    error("No initializer given for variable $(model_name_of(inst)).$name")
end

# -------------------------------- instantiate --------------------------------

# Pass through anything that's not an Instantiations
as_field_value(x, time::Float64) = x
as_field_value(inst::Instantiations, time::Float64) = instantiate(inst.model, time, inst.kwargs)
as_field_value(insts::Vector{Instantiations}, time::Float64) = Instance[instantiate(inst.model, time, inst.kwargs) for inst in insts]

function add_variable!(instance::Instance, name::Symbol, value)
    if haskey(instance.variables, name)
        # error("Multiple definitions of $(name) in $(model_name_of(instance))")
        println("Multiple definitions of $(name) in $(model_name_of(instance))")
    end
    instance.variables[name] = value
end

function initialize!(instance::Instance, iv::InitVariable, time::Float64, kwargs::AbstractDict)
<<<<<<< HEAD
    # @show iv.fdef
    add_variable!(instance, iv.name, 
=======
#    @show iv.fdef
    add_variable!(instance, iv.name,
>>>>>>> 48838b5b
        as_field_value(haskey(kwargs, iv.name) ? kwargs[iv.name] : iv.init(instance, time),
                       time))
end

function initialize!(instance::Instance, ext::Extends, time::Float64, kwargs::AbstractDict)
    base_instantiation = ext.init(instance, time)::Instantiations
    base_instantiation.kwargs = merge!(Dict{Symbol,Any}(base_instantiation.kwargs), kwargs)
    base = as_field_value(base_instantiation, time)

    for (name, value) in base.variables
        add_variable!(instance, name, as_field_value(value, time))
    end
    append!(instance.equations, base.equations)
end

function initialize!(instance::Instance, eqs::Equations, time::Float64, kwargs::AbstractDict)
    append!(instance.equations, eqs.equations)
end

function instantiate(model::Model, time::Float64, kwargs=[])
    kwargs = Dict(kwargs)
    instance = Instance(model_name_of(model), VariableDict(), [], :partial in model.arguments)
    for initializer in model.initializers
        initialize!(instance, initializer, time, kwargs)
    end

    instance
end

# --------------------------------- flatten ----------------------------------

flatten_this(ex, prefix::AbstractString) = ex

function flatten_this(ex::Expr, prefix::AbstractString)
    Expr(ex.head, [flatten_this(arg, prefix) for arg in ex.args]...)
end

flatten_this(ex::Der, prefix::AbstractString) = Der(flatten_this(ex.base, prefix))

function flatten_this(ex::GetField, prefix::AbstractString)
    if ex.base == This()
        GetField(This(), Symbol(prefix, ex.name))
    else
        base = flatten_this(ex.base, prefix)::GetField
        @assert base.base === This()
        GetField(This(), Symbol(base.name, ".", ex.name))
    end
end

lookup(instance::Instance, ::This) = instance

function lookup(instance::Instance, g::GetField)
    instance = lookup(instance, g.base)::Instance
    var = vars_of(instance)[g.name]
    var
end

function lookup(instance::Instance, r::Ref)
    #@show instance
    #@show r
#error()
    lookup(instance, r.base)[r.inds...]
end

get_flow(var) = false
get_flow(var::Variable) = var.flow

#get_connector_type(inst::Instance) = [name => get_flow(var) for (name, var) in vars_of(inst)]
get_connector_type(inst::Instance) = Dict(name => get_flow(var) for (name, var) in vars_of(inst))
get_connector_type(var::Variable) = Dict(nothing => get_flow(var)) # consider: better representation?

const Connection = Pair{Symbol,Bool}

struct Flat
    vars::VariableDict
    eqs::Vector{Any}
    connections::Dict{Connection,Connection}
    connection_types::Dict{Connection,Dict}
end

function get_representative(flat::Flat, c::Connection)
    if haskey(flat.connections, c)
        flat.connections[c] = get_representative(flat, flat.connections[c])
    else
        c
    end
end


# --------------------------------- connect ----------------------------------

function connect!(flat::Flat, a::Connection, b::Connection, ctype::Dict)
    a = get_representative(flat, a)
    b = get_representative(flat, b)
    if a != b
        flat.connections[b] = a
        flat.connection_types[a] = ctype
    end
end

get_this_fieldname(g::GetField) = (@assert g.base === This(); g.name)
get_connection_sign(ex::This) = false

function get_connection_sign(ex::GetField)
    if !isa(ex.base, This); error("Can only connect current model and submodels"); end
    true
end

function get_connection(ex::GetField, prefix::AbstractString)
    Connection(get_this_fieldname(flatten_this(ex, prefix)), get_connection_sign(ex.base))
end

function add_connection!(flat::Flat, prefix::AbstractString, instance::Instance, eq::Connect)
    # Check if connector exist in instance
    inst = lookup(instance, eq.a.base)::Instance
    if eq.a.name in keys(vars_of(inst))
        atype = get_connector_type(lookup(instance, eq.a))
    else
        error("Connector $(eq.a.name) not found in: $eq in model $(instance.model_name)")
    end

    inst = lookup(instance, eq.b.base)::Instance

    if eq.b.name in keys(vars_of(inst))
        btype = get_connector_type(lookup(instance, eq.b))
    else
        error("Connector $(eq.b.name) not found in: $eq in model $(instance.model_name)")
    end

    if atype != btype
        ModiaLogging.increaseLogCategory(:IncompatibleConnect)
    end

    @assert atype == btype "Ports in connect statement $eq are not of same type: $atype, $btype"

    aconn = get_connection(eq.a, prefix)
    bconn = get_connection(eq.b, prefix)

    connect!(flat, aconn, bconn, atype)
end

function flatten!(flat::Flat, prefix::AbstractString, name::Symbol, var)
    flat.vars[Symbol(prefix, name)] = var
    nothing
end

function flatten!(flat::Flat, prefix::AbstractString, name::Symbol, inst::Instance)
    flatten!(flat, string(prefix, name, "."), inst)
end

function flatten!(flat::Flat, prefix::AbstractString, name::Symbol, insts::Vector{Instance})
    for (k, inst) in enumerate(insts)
        flatten!(flat, string(prefix, name, "[$k]."), insts[k])
    end
end

function flatten!(flat::Flat, prefix::AbstractString, instance::Instance)
    for (name, var) in vars_of(instance)
        flatten!(flat, prefix, name, var)
    end
    for eq in eqs_of(instance)
        if isa(eq, Connect)
            add_connection!(flat, prefix, instance, eq)
        else
            push!(flat.eqs, flatten_this(eq, prefix))
        end
    end
end

to_access(connector::Symbol, field::Symbol) = GetField(This(), Symbol(connector, ".", field))
to_access(connector::Symbol, ::Nothing) = GetField(This(), Symbol(connector))

function to_access(connector::Connection, field::Union{Symbol,Nothing})
    ex = to_access(connector.first, field)
    connector.second ? (:( $(-)($ex) )) : ex
end

function flatten(instance::Instance)
<<<<<<< HEAD
    flat = Flat(VariableDict(), [], 
        Dict{Symbol,Symbol}(), Dict{Symbol,Dict}())
=======
    flat = Flat(VariableDict(), [],
        Dict{Symbol, Symbol}(), Dict{Symbol, Dict}())
>>>>>>> 48838b5b
    flatten!(flat, "", instance)

    # Gather connection sets
    connection_sets = Dict{Connection,Set{Connection}}()
    for node in keys(flat.connections)
        rep = get_representative(flat, node)
        set = get!(() -> Set{Connection}([rep]), connection_sets, rep)
        push!(set, node)
    end

    unconnected_flow_vars = VariableDict(filter((name, var) -> (isa(var, Variable) && var.flow), flat.vars))

    # Create connection equations
    for (rep, set) in connection_sets
        ctype = flat.connection_types[rep]
        for (name, flow) in ctype
            if flow
                push!(flat.eqs, Expr(:(=), Expr(:call, +,
                    [to_access(node, name) for node in set]...), 0))
                for node in set
                    if node.second
                        delete!(unconnected_flow_vars, Symbol(node.first, ".", name))
                    end
                end
            else
                for node in set
                    if node === rep; continue; end
                    push!(flat.eqs, Expr(:(=), to_access(node.first, name), to_access(rep.first, name)))
                end
            end
        end
    end

    # Set flow variables that are unconnected from the outside to zero
    for (name, var) in unconnected_flow_vars
        dims = get_dims(var)
        z = dims == () ? 0 : zeros(dims)
        push!(flat.eqs, :($(GetField(This(), name)) = $z))
    end

    Instance(model_name_of(instance), flat.vars, flat.eqs, instance.partial)
end


# -----------------------------------

addEquation!(M, e) = begin push!(M.initializers, Equations([e])) end

function deleteEquation!(M, e)
    M.initializers = filter!(i -> if typeof(i) == Equations; i.equations[1] != e else true end, M.initializers)
end


# --------------------------------- utilities ----------------------------------


# prettyfy(der::Der) = Symbol("der("*string(der.base.name)*")")
@static if VERSION < v"0.7.0-DEV.2005"
    prettyfy(der::Der) = Symbol("der(" * replace(string(der.base.name), ".", "_") * ")")
    prettyfy(get::GetField) = Symbol(replace(string(get.name), ".", "_")) # get.name # Handle dummy derivatives
else
    prettyfy(der::Der) = Symbol("der(" * replace(string(der.base.name), "." => "_") * ")")
    prettyfy(get::GetField) = Symbol(replace(string(get.name), "." => "_")) # get.name # Handle dummy derivatives
end
# prettyfy(get::GetField) = get.name
# prettyfy(s::Symbol) = s
prettyfy(ex) = ex

function prettyfy(ex::Expr)
    if isexpr(ex, :quote) || isexpr(ex, :line)
        nothing
    elseif isexpr(ex, :block)
        prettyfy(ex.args[2])
    else
        Expr(ex.head, [prettyfy(arg) for arg in ex.args]...)
    end
end
<<<<<<< HEAD
      
# Pretty printing of expressions
const oper = Base.Operators #; [+, -]]
#const operator_table = [getfield(oper,name) => name for name in
#    filter(name->isdefined(oper,name), names(oper))]
const operator_table = Dict(getfield(oper, name) => name for name in
    filter(name -> isdefined(oper, name), names(oper)))
=======



# Pretty printing of expressions
const oper = [:!, :(!=), :(!==), :%, :&, :*, :+, :-, :/, ://, :<, :<:, :<<, :(<=),
               :<|, :(==), :(===), :>, :>:, :(>=), :>>, :>>>, :\, :^, #= :colon, =#
               :ctranspose, :getindex, :hcat, :hvcat, :setindex!, :transpose, :vcat,
               :xor, :|, :|>, :~ #= , :× =# , :÷, :∈, :∉, :∋, :∌, :∘, :√, :∛, :∩, :∪, :≠, :≤,
               :≥ #=, :⊆, :⊈, :⊊, :⊻, :⋅=#]
               
const operator_table = Dict(getfield(Base,name) => name for name in
    filter(name->isdefined(Base,name), oper))
>>>>>>> 48838b5b

prettyPrint(ex) = get(operator_table, ex, ex)
Array{Any}

function prettyPrint(e::Expr)
    ex = prettyfy(e)
    if ex.head === :quote
        return ex
    elseif ex.head === :(:=)
        return string(prettyPrint(ex.args[1]), " := ", prettyPrint(ex.args[2]))
    end
    Expr(ex.head, [prettyPrint(arg) for arg in ex.args]...)
end


end<|MERGE_RESOLUTION|>--- conflicted
+++ resolved
@@ -24,13 +24,8 @@
 using DataStructures: OrderedDict
 #0.7 using SparseArrays
 @static if VERSION < v"0.7.0-DEV.2005"
-<<<<<<< HEAD
     Nothing = Void 
     AbstractDict = Associative
-=======
-  Nothing = Void
-  AbstractDict = Associative
->>>>>>> 48838b5b
 end
 
 @static if VERSION < v"0.7.0-DEV.2005"
@@ -74,7 +69,6 @@
 # The variability, type and info are added as attributes in the type for uniform treatment.
 # Input/output, etc should also be added.
 
-<<<<<<< HEAD
 Variable(;
     value=nothing, 
     info="", 
@@ -94,17 +88,6 @@
     Variable(variability, T, size, value, 
     unit, displayUnit, min, max, start, fixed, nominal, info, flow, state, property)
     
-=======
-Variable(;value=nothing, info="", unit=if typeof(value) <: Unitful.Quantity; Unitful.unit(value) else Unitful.NoUnits end,
-    displayUnit=unit,
-    min=nothing, max=nothing, start=nothing, fixed::Bool=false, nominal=nothing,
-    variability=continuous, T=if value==nothing; Any else typeof(value) end, size=if value==nothing; nothing else Base.size(value) end, flow::Bool=false, state::Bool=true, property=general) =
-    Variable(variability, T, size, value,
-    unit, displayUnit, min, max, start, fixed, nominal, info, flow, state, property)
-
-
-
->>>>>>> 48838b5b
 function Base.show(io::IO, v::Variable)
     print(io, "Variable(")
     first = true
@@ -213,19 +196,11 @@
 =#
 
 function Base.show(io::IO, g::GetField)
-<<<<<<< HEAD
     if shortSyntax
         print(io, g.base, ".", g.name)  
     else
         print(io, "GetField(", g.base, ", ", g.name, ")")
     end
-=======
-  if shortSyntax
-    print(io, g.base, ".", g.name)
-  else
-    print(io, "GetField(", g.base, ", ", g.name, ")")
-  end
->>>>>>> 48838b5b
 end
 
 "AST node for the derivative of a `Symbolic` node."
@@ -239,19 +214,11 @@
 =#
 
 function Base.show(io::IO, d::Der)
-<<<<<<< HEAD
     if shortSyntax
         print(io, "der(", d.base, ")")
     else
         print(io, "Der(", d.base, ")")  
     end
-=======
-  if shortSyntax
-    print(io, "der(", d.base, ")")
-  else
-    print(io, "Der(", d.base, ")")
-  end
->>>>>>> 48838b5b
 end
 
 "AST node for access to the current instance."
@@ -265,19 +232,11 @@
 =#
 
 function Base.show(io::IO, this::This)
-<<<<<<< HEAD
     if shortSyntax
         print(io, "this")
     else
         print(io, "This()")  
     end
-=======
-  if shortSyntax
-    print(io, "this")
-  else
-    print(io, "This()")
-  end
->>>>>>> 48838b5b
 end
 
 "Representation of a connect equation, used in the equations list."
@@ -504,8 +463,6 @@
                 rhs = Expr(:call, :Variable, Expr(:kw, :typ, typ), args[2:end]...)
             end          
         end
-<<<<<<< HEAD
-=======
         if baseTyp in [:Int64, :Float64, :Bool]
           sta = Expr(:kw, :start, zeros(eval(baseTyp), siz...))
           rhs = Expr(:call, :Variable, Expr(:kw, :typ, typ), sta, args[2:end]...)
@@ -513,7 +470,6 @@
          rhs = Expr(:call, :Variable, Expr(:kw, :typ, typ), args[2:end]...)
         end
       end
->>>>>>> 48838b5b
     end
 
     rhs = recode_initializer(rhs)
@@ -825,13 +781,8 @@
 end
 
 function initialize!(instance::Instance, iv::InitVariable, time::Float64, kwargs::AbstractDict)
-<<<<<<< HEAD
     # @show iv.fdef
     add_variable!(instance, iv.name, 
-=======
-#    @show iv.fdef
-    add_variable!(instance, iv.name,
->>>>>>> 48838b5b
         as_field_value(haskey(kwargs, iv.name) ? kwargs[iv.name] : iv.init(instance, time),
                        time))
 end
@@ -1010,13 +961,8 @@
 end
 
 function flatten(instance::Instance)
-<<<<<<< HEAD
     flat = Flat(VariableDict(), [], 
         Dict{Symbol,Symbol}(), Dict{Symbol,Dict}())
-=======
-    flat = Flat(VariableDict(), [],
-        Dict{Symbol, Symbol}(), Dict{Symbol, Dict}())
->>>>>>> 48838b5b
     flatten!(flat, "", instance)
 
     # Gather connection sets
@@ -1094,17 +1040,6 @@
         Expr(ex.head, [prettyfy(arg) for arg in ex.args]...)
     end
 end
-<<<<<<< HEAD
-      
-# Pretty printing of expressions
-const oper = Base.Operators #; [+, -]]
-#const operator_table = [getfield(oper,name) => name for name in
-#    filter(name->isdefined(oper,name), names(oper))]
-const operator_table = Dict(getfield(oper, name) => name for name in
-    filter(name -> isdefined(oper, name), names(oper)))
-=======
-
-
 
 # Pretty printing of expressions
 const oper = [:!, :(!=), :(!==), :%, :&, :*, :+, :-, :/, ://, :<, :<:, :<<, :(<=),
@@ -1115,7 +1050,6 @@
                
 const operator_table = Dict(getfield(Base,name) => name for name in
     filter(name->isdefined(Base,name), oper))
->>>>>>> 48838b5b
 
 prettyPrint(ex) = get(operator_table, ex, ex)
 Array{Any}
