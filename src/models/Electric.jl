"""
Modia module with electric component models (inspired from Modelica Standard Library.

* Developer: Hilding Elmqvist, Mogram AB  
* Copyright (c) 2016-2018: Hilding Elmqvist, Toivo Henningsson, Martin Otter
* License: MIT (expat)

"""
module Electric

#using ..Instantiation
using ..Blocks
using ..Synchronous: positive
using Unitful

using Modia

export Pin, Ground, OnePort, Resistor, Capacitor, Inductor, 
  ConstantVoltage, StepVoltage, SignalVoltage, SineVoltage, IdealOpAmp3Pin, IdealDiode,
  Voltage, Current, Resistance, Capacitance

"Electric potential, volts"
Voltage(; args...) = Variable(;T=Unitful.V, size=(), start=0.0, info="Voltage", args...)
Current(; args...) = Variable(;T=Unitful.A, size=(), start=0.0, info="Current", args...)
Resistance(; args...) = Variable(;T=Unitful.Ω, size=(), args...)
Capacitance(; args...) = Variable(;T=Unitful.F, size=(), args...)
  
@model Pin1 begin
    v = Float()
    i = Float(flow=true)
end 

"An electric node for connections."
@model Pin begin
<<<<<<< HEAD
  v=Voltage(info = "Voltage of the pin to ground")
  i=Current(info = "Current into the pin", flow=true)
end 

@model Ground begin
  p=Pin(info = "Grounded pin (zero volts)")
@equations begin
  p.v = 0
  end
=======
    v = Voltage()
    i = Current(flow=true)
end 

@model Ground begin
    p = Pin()
    @equations begin
        p.v = 0
    end
>>>>>>> 2d33df76
end 

@model OnePort1 begin
    v = Float()
    i = Float()
    p = Pin()
    n = Pin()
    @equations begin
        v = p.v - n.v
        0 = p.i + n.i
        i = p.i
    end
end 

"Base model for an electric device with two `Pin`s."
@model OnePort begin
<<<<<<< HEAD
  v=Voltage(info = "Voltage between `n` and `p`")
  i=Current(info = "Current from `p` to `n`")
  p=Pin(info = "Positive pin")
  n=Pin(info = "Negative pin")
@equations begin
  v = p.v - n.v
  0 = p.i + n.i
  i = p.i
  end
end 

"Ideal linear electrical resistor"
@model Resistor begin
  R = Parameter(start=1.0, info = "Resistance", T=Unitful.Ω)
  @extends OnePort()
  @inherits i, v
@equations begin
  R*i = v
  end
=======
    v = Voltage()
    i = Current()
    p = Pin()
    n = Pin()
    @equations begin
        v = p.v - n.v
        0 = p.i + n.i
        i = p.i
    end
end 

@model Resistor begin # Ideal linear electrical resistor
    @extends OnePort()
    @inherits i, v
    R = 1 # Parameter(start=1.0) # undefined # Resistance
    @equations begin
        R * i = v
    end
>>>>>>> 2d33df76
end

@model Resistor1 begin
    p = Pin()
    n = Pin()
    v = Float()
    i = Float()
    R = Parameter(description="Resistance")
    @equations begin
        v = p.v - n.v # Voltage drop
        0 = p.i + n.i # Kirchhoff's current law within component
        i = p.i
        R * i = v
    end
end 

"Ideal linear electric capacitor."
@model Capacitor begin
<<<<<<< HEAD
  @extends OnePort(v=Float(start=0.0))   # Setting state=false for v does not work with extends.
  @inherits i, v
#  C=Capacitance() # undefined
  C=undefined
@equations begin
  C*der(v) = i
#  der(v) = i/C
  end
=======
    @extends OnePort(v=Float(start=0.0))
    @inherits i, v
    # C=Capacitance() # undefined
    C = undefined
    @equations begin
        C * der(v) = i
        # der(v) = i/C
    end
>>>>>>> 2d33df76
end 

@model Capacitor1 begin
    p = Pin()
    n = Pin()
    v = Float()
    i = Float()
    C = undefined
    @equations begin
        v = p.v - n.v # Voltage drop
        0 = p.i + n.i # Kirchhoff's current law within component
        i = p.i
        C * der(v) = i
    end
end 

@model Inductor begin
    # Ideal linear electrical inductor
    @extends OnePort()
    @inherits i, v
    L = Parameter()   # Inductance
    @equations begin 
        L * der(i) = v
    end
end

@model ConstantVoltage begin
    V = 1u"V"
    @extends OnePort()
    @inherits v
    @equations begin
        v = V
    end
end

@model StepVoltage begin
<<<<<<< HEAD
  V=1u"V"
  startTime = 0u"s"
  t = Var(start=0.0)
  @extends OnePort()
  @inherits v
@equations begin
  v = if t < startTime; 0 else V end
  der(t) = 1
  end
=======
    V = 1u"V"
    startTime = 0 * Seconds
    t = Var(start=0.0)
    @extends OnePort()
    @inherits v
    @equations begin
        v = if t < startTime; 0 else V end
        der(t) = 1
    end
>>>>>>> 2d33df76
end

@model SignalVoltage begin
    # Generic voltage source using the input signal as source voltage
    p = Pin()
    n = Pin()
    v = Float()
    i = Float()
    @equations begin 
        v = p.v - n.v
        0 = p.i + n.i
        i = p.i
    end 
end 

@model VoltageSource begin
    # Interface for voltage sources
    @extends OnePort()
    @inherits v
    offset = 0 # Voltage offset
    startTime = 0 # Time offset 
    signalSource = SignalSource(offset=offset, startTime=startTime)
    @equations begin 
        v = signalSource.y
    end 
end 

@model SineVoltage1 begin
    # Sine voltage source
    V = Parameter() # Amplitude of sine wave
    phase = 0 # Phase of sine wave
    freqHz = Parameter() # Frequency of sine wave
    @extends VoltageSource(signalSource=Sine(amplitude=V, freqHz=freqHz, phase=phase))
end 

@model SineVoltage begin
    # Sine voltage source
    V = Parameter() # Amplitude of sine wave
    phase = 0 # Phase of sine wave
    freqHz = Parameter() # Frequency of sine wave
    # @extends VoltageSource(signalSource = Sine())
    @extends VoltageSource(signalSource=Sine(amplitude=1, freqHz=1, offset=0, startTime=0))
    # @extends VoltageSource(signalSource = Sine(amplitude=V, freqHz=freqHz, phase=phase, 
    # offset=offset, startTime=startTime))
    # @inherits offset, startTime
end 


@model IdealOpAmp3Pin begin
    # Ideal operational amplifier (norator-nullator pair), but 3 pins
    in_p = Pin()
    in_n = Pin()
    out = Pin()
    @equations begin 
        in_p.v = in_n.v
        in_p.i = 0
        in_n.i = 0
    end
end

@model IdealDiode begin # Ideal diode
    @extends OnePort()
    @inherits v, i
    s = Float(start=0.0) # Auxiliary variable for actual position on the ideal diode characteristic
    #=   
    s = 0: knee point
    s < 0: below knee point, diode conducting
    s > 0: above knee point, diode locking 
    =#
    @equations begin
        v = if positive(s); 0 else s end
        i = if positive(s); s else 0 end 
    end
end 

@model IdealDiode2 begin # Ideal diode
    @extends OnePort()
    @inherits v, i
    Ron = 0 # 1.0E-5 # Forward state-on differential resistance (closed diode resistance)
    Goff = 0 # 1.0E-5 # Backward state-off conductance (opened diode conductance)
    Vknee = 0 # Forward threshold voltage
    # off = Variable(start=true) # Switching state
    s = Float(start=0.0) # Auxiliary variable for actual position on the ideal diode characteristic
    #=  
    s = 0: knee point
    s < 0: below knee point, diode conducting
    s > 0: above knee point, diode locking 
    =#
    @equations begin
        # off := s < 0
        v = s * if !positive(s); 1 else Ron end + Vknee
        i = s * if !positive(s); Goff else 1 end + Goff * Vknee
    end
end 

@model IdealDiode1 begin # Ideal diode
    @extends OnePort()
    @inherits v, i
    Ron = 0 # 1.0E-5 # Forward state-on differential resistance (closed diode resistance)
    Goff = 0 # 1.0E-5 # Backward state-off conductance (opened diode conductance)
    Vknee = 0 # Forward threshold voltage
    off = Variable(start=true) # Switching state
    s = Float(start=0) # Auxiliary variable for actual position on the ideal diode characteristic
    #=  
    s = 0: knee point
    s < 0: below knee point, diode conducting
    s > 0: above knee point, diode locking 
    =#
    @equations begin
        off := positive(-s * 1.0)
        v = s * if off; 1 else Ron end + Vknee
        i = s * if off; Goff else 1 end + Goff * Vknee
    end
end 

end<|MERGE_RESOLUTION|>--- conflicted
+++ resolved
@@ -32,27 +32,15 @@
 
 "An electric node for connections."
 @model Pin begin
-<<<<<<< HEAD
-  v=Voltage(info = "Voltage of the pin to ground")
-  i=Current(info = "Current into the pin", flow=true)
+    v = Voltage(info = "Voltage of the pin to ground")
+    i = Current(info = "Current into the pin", flow = true)
 end 
 
 @model Ground begin
-  p=Pin(info = "Grounded pin (zero volts)")
-@equations begin
-  p.v = 0
-  end
-=======
-    v = Voltage()
-    i = Current(flow=true)
-end 
-
-@model Ground begin
-    p = Pin()
+    p = Pin(info = "Grounded pin (zero volts)")
     @equations begin
         p.v = 0
     end
->>>>>>> 2d33df76
 end 
 
 @model OnePort1 begin
@@ -69,46 +57,25 @@
 
 "Base model for an electric device with two `Pin`s."
 @model OnePort begin
-<<<<<<< HEAD
-  v=Voltage(info = "Voltage between `n` and `p`")
-  i=Current(info = "Current from `p` to `n`")
-  p=Pin(info = "Positive pin")
-  n=Pin(info = "Negative pin")
-@equations begin
-  v = p.v - n.v
-  0 = p.i + n.i
-  i = p.i
-  end
+    v = Voltage(info = "Voltage between `n` and `p`")
+    i = Current(info = "Current from `p` to `n`")
+    p = Pin(info = "Positive pin")
+    n = Pin(info = "Negative pin")
+    @equations begin
+        v = p.v - n.v
+        0 = p.i + n.i
+        i = p.i
+    end
 end 
 
 "Ideal linear electrical resistor"
 @model Resistor begin
-  R = Parameter(start=1.0, info = "Resistance", T=Unitful.Ω)
-  @extends OnePort()
-  @inherits i, v
-@equations begin
-  R*i = v
-  end
-=======
-    v = Voltage()
-    i = Current()
-    p = Pin()
-    n = Pin()
-    @equations begin
-        v = p.v - n.v
-        0 = p.i + n.i
-        i = p.i
-    end
-end 
-
-@model Resistor begin # Ideal linear electrical resistor
+    R = Parameter(start = 1.0, info = "Resistance", T = Unitful.Ω)
     @extends OnePort()
     @inherits i, v
-    R = 1 # Parameter(start=1.0) # undefined # Resistance
-    @equations begin
-        R * i = v
-    end
->>>>>>> 2d33df76
+    @equations begin
+        R*i = v
+    end
 end
 
 @model Resistor1 begin
@@ -127,25 +94,14 @@
 
 "Ideal linear electric capacitor."
 @model Capacitor begin
-<<<<<<< HEAD
-  @extends OnePort(v=Float(start=0.0))   # Setting state=false for v does not work with extends.
-  @inherits i, v
-#  C=Capacitance() # undefined
-  C=undefined
-@equations begin
-  C*der(v) = i
-#  der(v) = i/C
-  end
-=======
-    @extends OnePort(v=Float(start=0.0))
+    @extends OnePort(v=Float(start=0.0))   # Setting state=false for v does not work with extends.
     @inherits i, v
-    # C=Capacitance() # undefined
-    C = undefined
-    @equations begin
-        C * der(v) = i
-        # der(v) = i/C
-    end
->>>>>>> 2d33df76
+    #  C=Capacitance() # undefined
+    C=undefined
+    @equations begin
+        C*der(v) = i
+        #  der(v) = i/C
+    end
 end 
 
 @model Capacitor1 begin
@@ -182,27 +138,15 @@
 end
 
 @model StepVoltage begin
-<<<<<<< HEAD
-  V=1u"V"
-  startTime = 0u"s"
-  t = Var(start=0.0)
-  @extends OnePort()
-  @inherits v
-@equations begin
-  v = if t < startTime; 0 else V end
-  der(t) = 1
-  end
-=======
     V = 1u"V"
-    startTime = 0 * Seconds
-    t = Var(start=0.0)
+    startTime = 0u"s"
+    t = Var(start = 0.0)
     @extends OnePort()
     @inherits v
     @equations begin
         v = if t < startTime; 0 else V end
         der(t) = 1
     end
->>>>>>> 2d33df76
 end
 
 @model SignalVoltage begin
