"""
Main module of Modia.

* Developer: Hilding Elmqvist, Mogram AB and Martin Otter, DLR
* First version: December 2020
* License: MIT (expat)

"""
module Modia

const path = dirname(dirname(@__FILE__))   # Absolute path of package directory
<<<<<<< HEAD
const Version = "0.9.2"
const Date = "2023-05-30"
=======
const Version = "0.12.0"
const Date = "2023-06-04"
>>>>>>> 2eaecfba
const modelsPath = joinpath(Modia.path, "models")

print(" \n\nWelcome to ")
print("Mod")
printstyled("ia", bold=true, color=:red)
print(" - ")
printstyled("Dynamic ", color=:light_black)
print("Mod")
printstyled("eling and Simulation with Jul", color=:light_black)
printstyled("ia", bold=true, color=:red)

println()
println("Version $Version ($Date)")


# Defalut switch settings
logStatistics = false
logExecution = false
logCalculations = false

useNewCodeGeneration = false
experimentalTranslation = false

using Reexport

@reexport using SignalTables            # export SignalTables symbols
@reexport using Unitful                 # export Unitful symbols
@reexport using DifferentialEquations   # export DifferentialEquations symbols
import SignalTables: AvailablePlotPackages

"""
    @usingModiaPlot()

Execute `using XXX`, where `XXX` is the Plot package that was activated with `usePlotPackage(plotPackage)`.
So this is similar to @usingPlotPackage (from SignalTables, that is reexported from Modia).

There is, however, a difference when XXX = "SilentNoPlot":

- @usingPlotPackage() executes `using SignalTables.SilentNoPlot` and therefore requires that package `SignalTables` is available in your environment.
- @usingModiaPlot() executes `using Modia.SignalTables.SilentNoPlot` and therefore requires that package `Modia` is available in your environment.

Therefore, when working with Modia it is better to use `@usingModiaPlot()`.
"""
macro usingModiaPlot()
    if haskey(ENV, "SignalTablesPlotPackage")
        PlotPackage = ENV["SignalTablesPlotPackage"]
        if !(PlotPackage in AvailablePlotPackages)
            @info "ENV[\"SignalTablesPlotPackage\"] = \"$PlotPackage\" is not supported!. Using \"SilentNoPlot\"."
            @goto USE_NO_PLOT
        elseif PlotPackage == "NoPlot"
            @goto USE_NO_PLOT
        elseif PlotPackage == "SilentNoPlot"
            expr = :( using Modia.SignalTables.SilentNoPlot )
            return esc( expr )
        else
            PlotPackage = Symbol("SignalTablesInterface_" * PlotPackage)
            expr = :(using $PlotPackage)
            println("$expr")
            return esc( :(using $PlotPackage) )
        end

    elseif haskey(ENV, "MODIA_PLOT_PACKAGE")
        PlotPackage = ENV["MODIA_PLOT_PACKAGE"]
        if !(PlotPackage in AvailablePlotPackages)
            @info "ENV[\"MODIA_PLOT_PACKAGE\"] = \"$PlotPackage\" is not supported!. Using \"SilentNoPlot\"."
            @goto USE_NO_PLOT
        elseif PlotPackage == "NoPlot"
            @goto USE_NO_PLOT
        elseif PlotPackage == "SilentNoPlot"
            expr = :( using Modia.SignalTables.SilentNoPlot )
            return esc( expr )
        else
            PlotPackage = Symbol("SignalTablesInterface_" * PlotPackage)
            expr = :(using $PlotPackage)
            println("$expr")
            return esc( :(using $PlotPackage) )
        end

    else
        @info "No plot package activated. Using \"SilentNoPlot\"."
        @goto USE_NO_PLOT
    end

    @label USE_NO_PLOT
    expr = :( using Modia.SignalTables.SilentNoPlot )
    println("$expr")
    return esc( expr )
end
export @usingModiaPlot

export ModiaBase
export CVODE_BDF, IDA
export instantiateModel, @instantiateModel, assert, stringifyDefinition
export stripUnit

export simulate!, linearize!, get_result
export hasParameter, getParameter, getEvaluatedParameter
export showParameters, showEvaluatedParameters

export InstantiatedModel, measurementToString, get_lastValue, getLastValue, getStateNames
export positive, negative, previous, edge, after, reinit, pre
export initial, terminal, isInitial, isTerminal, initLinearEquationsIteration!
export get_xNames
export registerExtraSimulateKeywordArguments
export get_extraSimulateKeywordArgumentsDict

export modelToJSON, JSONToModel, writeModel, readModel

import Sundials
const  CVODE_BDF = Sundials.CVODE_BDF
const  IDA = Sundials.IDA


# Deprecated functions - only provided for backwards compatibility
export signalNames, timeSignalName, hasOneTimeSignal, printResultInfo


using Base.Meta: isexpr
using OrderedCollections: OrderedDict

using ModiaBase
using ModiaBase.Symbolic
using ModiaBase.Simplify
using ModiaBase.BLTandPantelidesUtilities
using ModiaBase.BLTandPantelides
using ModiaBase.Differentiate

import StaticArrays   # Make StaticArrays available for the tests


using  Measurements
import MonteCarloMeasurements
using JSON
#using Profile
import Test
using  TimerOutputs
using  InteractiveUtils

global to = TimerOutput()

Unitful.unit(      v::MonteCarloMeasurements.AbstractParticles{T,N}) where {T,N} = unit(T)
Unitful.upreferred(v::MonteCarloMeasurements.AbstractParticles{T,N}) where {T,N} = uconvert(upreferred(unit(v)), v)

# append! as needed in EquationAndStateInfo.jl and in CodeGeneration.jl
appendVariable!(v1::Vector{FloatType}, s::FloatType) where {FloatType} = push!(v1,s)
appendVariable!(v1::Vector{FloatType}, v2)           where {FloatType} = append!(v1,v2)


"""
    stripUnit(v)

Convert the unit of `v` to the preferred units (default are the SI units),
and then strip the unit. For details see `upreferred` and `preferunits` in
[Unitful](https://painterqubits.github.io/Unitful.jl/stable/conversion/)

The function is defined as: `stripUnit(v) = ustrip.(upreferred.(v))`.
"""
stripUnit(v) = ustrip.(upreferred.(v))


"""
    @strippedPositive!(path, name)

Convert `name` to its preferred units (default are the SI units), strip units and check that value is positive.
In case of error, use `string(name)` and `path` in the error message:

# Example
```
using Unitful
L1 =  2.0u"m"
@strippedPositive!("insulatedRod", L1)
# L1 = 2.0

L2 = -2.0u"m"
@strippedPositive!("insulatedRod", L2)
# error message:
# Error from
#   insulatedRod = ...(..., L2 = -2.0u"m",...): L2 > 0 required.)
```
"""
macro strippedPositive!(path, name)
    nameAsString = string(name)
    expr = :( $name = strippedPositive!($path, $(esc(name)), $nameAsString) )   
    return expr 
end      
strippedPositive!(path::String, value, name) = stripUnit(value) > 0 ? stripUnit(value) : error("\nError from\n   $path = ...(..., $name = $value, ...): $name > 0 required")


"""
    str = modelPathAsString(modelPath::Union{Expr,Symbol,Nothing})

Return modelPath of submodel as string.
"""
modelPathAsString(modelPath::Union{Expr,Symbol,Nothing}) = isnothing(modelPath) ? "" : string(modelPath)

include("EquationAndStateInfo.jl")
include("Result.jl")
include("StateSelection.jl")

include("ModelCollections.jl")
include("EventHandler.jl")
include("Statistics.jl")
include("CodeGeneration.jl")
include("EvaluateParameters.jl")

# include("GenerateGetDerivatives.jl")
include("Synchronous.jl")
include("SimulateAndPlot.jl")
include("SignalTablesInterface.jl")
include("ReverseDiffInterface.jl")
include("PathPlanning.jl")
include("JSONModel.jl")
using .JSONModel

# include("IncidencePlot.jl")
# using .IncidencePlot
# Base.Experimental.@optlevel 0

const drawIncidence = false

include("Symbolic.jl")
include("ModiaLang.jl")

import SnoopPrecompile

SnoopPrecompile.@precompile_all_calls begin
    #= If two models are used, this gives a warning "incremental compilation broken" -> precompile only one model.
        FirstOrder = Model(
            T = 0.2u"s",
            x = Var(init=0.3),
            equations = :[u = sin(time/u"s"),
                        T * der(x) + x = u,
                        y = 2*x]
        )
        firstOrder = @instantiateModel(FirstOrder,logFile=false)
        simulate!(firstOrder, Tsit5(), stopTime = 1.0, merge = Map(T = 0.4u"s", x = 0.9))
    =#

        TwoInertiasAndIdealGear = Model(
            J1 = 0.0025,
            J2 = 170,
            r  = 105,
            tau_max = 1,
            phi1 = Var(init = nothing),
            w1   = Var(init = nothing),
            phi2 = Var(init = 0.5),
            w2   = Var(init = 0.0),
            equations = :[
                tau = sin(time/u"s"),
                w1 = der(phi1),
                J1*der(w1) = tau - tau1,
                phi1   = r*phi2,
                r*tau1 = tau2,
                w2 = der(phi2),
                J2*der(w2) = tau2
            ]
        )
        twoInertiasAndIdealGear = @instantiateModel(TwoInertiasAndIdealGear, unitless=true, logFile=false)
        simulate!(twoInertiasAndIdealGear, stopTime = 4.0, useRecursiveFactorizationUptoSize = 500)
end

end<|MERGE_RESOLUTION|>--- conflicted
+++ resolved
@@ -9,13 +9,8 @@
 module Modia
 
 const path = dirname(dirname(@__FILE__))   # Absolute path of package directory
-<<<<<<< HEAD
-const Version = "0.9.2"
-const Date = "2023-05-30"
-=======
-const Version = "0.12.0"
-const Date = "2023-06-04"
->>>>>>> 2eaecfba
+const Version = "0.13.0"
+const Date = "2023-08-22"
 const modelsPath = joinpath(Modia.path, "models")
 
 print(" \n\nWelcome to ")
