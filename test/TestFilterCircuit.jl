--- conflicted
+++ resolved
@@ -27,13 +27,8 @@
 
 # Test access functions  
 @testset "Test variable access functions (TestFilterCircuit.jl)" begin  
-<<<<<<< HEAD
     currentNames  = getNames(filterCircuit)
     requiredNames = String["C.C", "C.i", "C.n.i", "C.n.v", "C.p.i", "C.p.v", "C.v", "R.R", "R.i", "R.n.i", "R.n.v", "R.p.i", "R.p.v", "R.v", "V.V", "V.i", "V.n.i", "V.n.v", "V.p.i", "V.p.v", "V.v", "der(C.v)", "ground.p.i", "ground.p.v", "time"]
-=======
-    currentNames  = signalNames(filterCircuit)
-    requiredNames = String["C.C", "C.i", "C.n.i", "C.n.v", "C.p.i", "C.p.v", "C.v", "C.v", "R.R", "R.i", "R.n.i", "R.n.v", "R.p.i", "R.p.v", "R.v", "V.V", "V.i", "V.n.i", "V.n.v", "V.p.i", "V.p.v", "V.v", "der(C.v)", "ground.p.i", "ground.p.v", "time"]
->>>>>>> 90ae2d5e
     @test sort!(currentNames) == sort!(requiredNames)
 
     @test hasSignal(filterCircuit, "R.v")
