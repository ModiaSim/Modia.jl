--- conflicted
+++ resolved
@@ -51,11 +51,7 @@
                 J2_tau + J1_tau = 0]
         )
         twoCoupledInertias = @instantiateModel(TwoCoupledInertias)
-<<<<<<< HEAD
         checkStateSelection(twoCoupledInertias, ["J1_w", "J1_phi"], [(["der(J1_w)"], [], [1], 1, 1)])
-=======
-        checkStateSelection(twoCoupledInertias, ["J1_w", "J1_phi"], [(["der(J1_w)"], [1], 1, 1)])
->>>>>>> 90ae2d5e
     end
 
 
