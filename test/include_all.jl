--- conflicted
+++ resolved
@@ -7,12 +7,8 @@
     include("TestSource.jl")
     include("TestStateSelection.jl")
     include("TestFilterCircuit.jl")
-<<<<<<< HEAD
     include("TestFilterCircuit2.jl")
     include("TestArrays.jl")    
-=======
-    include("TestFilterCircuit2.jl")     
->>>>>>> 90ae2d5e
 end
 
 
@@ -20,22 +16,12 @@
     include("TestUnits.jl")
     include("TestUncertainties.jl")
     include("TestUnitsAndUncertainties.jl")
-<<<<<<< HEAD
-
-    include("TestTwoInertiasAndIdealGear.jl")
-    include("TestTwoInertiasAndIdealGearWithUnits.jl")
-    include("TestTwoInertiasAndIdealGearWithUnitsAndUncertainties.jl")
-    include("TestTwoInertiasAndIdealGearWithMonteCarlo.jl")
-    Test.@test_skip include("TestTwoInertiasAndIdealGearWithUnitsAndMonteCarlo.jl")  # MonteCarlo and Unitful do not yet work together
-=======
-    
     include("TestTwoInertiasAndIdealGear.jl")   
     include("TestTwoInertiasAndIdealGearWithUnits.jl")   
     include("TestTwoInertiasAndIdealGearWithUnitsAndUncertainties.jl")   
     include("TestTwoInertiasAndIdealGearWithMonteCarlo.jl")   
     include("TestTwoInertiasAndIdealGearWithUnitsAndMonteCarlo.jl") 
     include("TestLinearEquationSystemWithUnitsAndMonteCarlo.jl")    
->>>>>>> 90ae2d5e
 end
 
 
