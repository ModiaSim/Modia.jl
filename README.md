# Modia.jl

[![Stable](https://img.shields.io/badge/docs-stable-blue.svg)](https://modiasim.github.io/Modia.jl/stable)
[![The MIT License](https://img.shields.io/badge/license-MIT-brightgreen.svg?style=flat-square)](https://github.com/ModiaSim/Modia.jl/blob/master/LICENSE)

The [Modia Tutorial](https://modiasim.github.io/Modia.jl/stable/tutorial/GettingStarted.html) provides an introduction to Modia.
The [Modia3D Tutorial](https://modiasim.github.io/Modia3D.jl/stable/tutorial/GettingStarted.html) provides an introduction to use 3D components in Modia. Modia is part of [ModiaSim](https://modiasim.github.io/docs/).
 
[Modia](https://github.com/ModiaSim/Modia.jl) is an environment in form of a Julia package to model and simulate physical systems (electrical, mechanical, thermo-dynamical, etc.) described by differential and algebraic equations. A user defines a model on a high level with model components (like a mechanical body, an electrical resistance, or a pipe) that are physically connected together. A model component is constructed by **`expression = expression` equations** or by Julia structs/functions, such as the pre-defined [Modia3D](https://github.com/ModiaSim/Modia3D.jl) multibody components. The defined model is symbolically processed (for example, equations might be analytically differentiated) with algorithms from package [ModiaBase.jl](https://github.com/ModiaSim/ModiaBase.jl). From the transformed model a Julia function is generated that is used to simulate the model with integrators from [DifferentialEquations.jl](https://github.com/SciML/DifferentialEquations.jl).

The basic type of the floating point variables is usually *Float64*, but can be set to any type *FloatType <: AbstractFloat* via
*@instantiateModel(..., FloatType = xxx)*, for example it can be set to *Float32, DoubleFloat, Measurement{Float64}, StaticParticles{Float64,100}*.

After a simulation, an instantiated model is treated as a *signal table* and therefore all functions from package [SignalTables.jl](https://github.com/ModiaSim/SignalTables.jl) can be used on it. In particular, the simulation results together with all parameter and start values can be stored on file in *JSON* or in *HDF5* format.

## Installation

The package is registered and is installed with (Julia >= 1.7 is required):

```julia
julia> ]add Modia
```

Furthermore, one or more of the following packages should be installed in order
to be able to generate plots:

```julia
julia> ]add SignalTablesInterface_PyPlot        # if plotting with PyPlot desired

        # currently under registration
        add SignalTablesInterface_GLMakie       # if plotting with GLMakie desired
        add SignalTablesInterface_WGLMakie      # if plotting with WGLMakie desired
        add SignalTablesInterface_CairoMakie    # if plotting with CairoMakie desired
        
        # might be sometimes also useful
        add SignalTables
```

or call `t = getValues(instantiatedModel, "time"), y = getValues(instantiatedModel, "y")` to retrieve
the results in form of vectors and arrays and use any desired plot package for plotting, e.g., `plot(t,y)`.

Note, Modia reexports the following definitions 

- `using Unitful`
- `using DifferentialEquations`
- `using SignalTables`
- and exports functions `CVODE_BDF` and `IDA` of [Sundials.jl](https://github.com/SciML/Sundials.jl).

As a result, it is usually sufficient to have `using Modia` in a model to utilize the relevant 
functionalities of these packages.


## Examples

The following equations describe a damped pendulum:

![Pendulum-Equations](docs/resources/images/PendulumEquations.png)


where *phi* is the rotation angle, *omega* the angular velocity, *m* the mass, *L* the rod length, *d* a damping constant, *g* the gravity constant and *r* the vector from the origin of the world system to the tip of the pendulum. These equations can be defined, simulated and plotted with
(note, you can define models also without units, or remove units before the model is processed):

```julia
using Modia
<<<<<<< HEAD
=======
@usingPlotPackage  # Use plot package defined with 
                   # ENV["SignalTablesPlotPackage"]="PyPlot" or 
                   # usePlotPackage("PyPlot")
>>>>>>> 5d406626

Pendulum = Model(
   L = 0.8u"m",
   m = 1.0u"kg",
   d = 0.5u"N*m*s/rad",
   g = 9.81u"m/s^2",
   phi = Var(init = 1.57*u"rad"),
   w   = Var(init = 0u"rad/s"),
   equations = :[
          w = der(phi)
        0.0 = m*L^2*der(w) + d*w + m*g*L*sin(phi)
          r = [L*cos(phi), -L*sin(phi)]
   ]
)

pendulum1 = @instantiateModel(Pendulum)
simulate!(pendulum1, Tsit5(), stopTime = 10.0u"s", log=true)

<<<<<<< HEAD
@usingModiaPlot   # Use plot package defined with
                  # ENV["SignalTablesPlotPackage"] = "XXX" or with 
                  # usePlotPackage("XXX")
=======
showInfo(pendulum1)  # print info about the result
writeSignalTable("pendulum1.json", pendulum1, indent=2, log=true)
>>>>>>> 5d406626
plot(pendulum1, [("phi", "w"); "r"], figure = 1)
```
The result is the following print output

```julia
name     unit           size    eltypeOrType kind attributes
─────────────────────────────────────────────────────────────────────────────────────────────────────
time     "s"            (501,)  Float64      Var  independent=true
w        "rad*s^-1"     (501,)  Float64      Var  start=0 rad s^-1, fixed=true, state=true, der="der…
der(w)   "rad*s^-2"     (501,)  Float64      Var
phi      "rad"          (501,)  Float64      Var  start=1.57 rad, fixed=true, state=true, der="der(p…
der(phi) "rad*s^-1"     (501,)  Float64      Var
r        "m"            (501,2) Float64      Var
L        "m"            ()      Float64      Par
m        "kg"           ()      Float64      Par
d        "m*N*s*rad^-1" ()      Float64      Par
g        "m*s^-2"       ()      Float64      Par
```
file [pendulum1.json](https://modiasim.github.io/Modia.jl/resources/fileio/pendulum1.json) and the following plot:

![Pendulum-Figure](https://modiasim.github.io/Modia.jl/resources/images/pendulum1.png)

Simulation and plotting of the pendulum with normally distributed uncertainty added to some parameters is performed in the following way:

```julia
using Measurements

PendulumWithUncertainties = Pendulum | Map(L = (0.8 ± 0.2)u"m",
                                           m = (1.0 ± 0.2)u"kg",
                                           d = (0.5 ± 0.2)u"N*m*s/rad")

pendulum2 =  @instantiateModel(PendulumWithUncertainties,
                               FloatType = Measurement{Float64})

simulate!(pendulum2, Tsit5(), stopTime = 10.0u"s")
plot(pendulum2, [("phi", "w"); "r"], figure = 2)
```

resulting in the following plot where mean values are shown with thick lines
and standard deviations as area around the mean values.

![PendulumWithUncertainty](https://modiasim.github.io/Modia.jl/resources/images/pendulum2.png)

## Main Developers

- [Hilding Elmqvist](mailto:Hilding.Elmqvist@Mogram.net), [Mogram](http://www.mogram.net/).
- [Martin Otter](https://rmc.dlr.de/sr/en/staff/martin.otter/),
  [DLR - Institute of System Dynamics and Control](https://www.dlr.de/sr/en).
<|MERGE_RESOLUTION|>--- conflicted
+++ resolved
@@ -62,12 +62,6 @@
 
 ```julia
 using Modia
-<<<<<<< HEAD
-=======
-@usingPlotPackage  # Use plot package defined with 
-                   # ENV["SignalTablesPlotPackage"]="PyPlot" or 
-                   # usePlotPackage("PyPlot")
->>>>>>> 5d406626
 
 Pendulum = Model(
    L = 0.8u"m",
@@ -86,14 +80,12 @@
 pendulum1 = @instantiateModel(Pendulum)
 simulate!(pendulum1, Tsit5(), stopTime = 10.0u"s", log=true)
 
-<<<<<<< HEAD
+showInfo(pendulum1)  # print info about the result
+writeSignalTable("pendulum1.json", pendulum1, indent=2, log=true)
+
 @usingModiaPlot   # Use plot package defined with
                   # ENV["SignalTablesPlotPackage"] = "XXX" or with 
                   # usePlotPackage("XXX")
-=======
-showInfo(pendulum1)  # print info about the result
-writeSignalTable("pendulum1.json", pendulum1, indent=2, log=true)
->>>>>>> 5d406626
 plot(pendulum1, [("phi", "w"); "r"], figure = 1)
 ```
 The result is the following print output
